"""
Testing for the tree module (sklearn.tree).
"""

import copy
import copyreg
import io
import pickle
import re
import struct
from itertools import chain, pairwise, product

import joblib
import numpy as np
import pytest
from joblib.numpy_pickle import NumpyPickler
from numpy.testing import assert_allclose

from sklearn import clone, datasets, tree
from sklearn.dummy import DummyRegressor
from sklearn.exceptions import NotFittedError
from sklearn.impute import SimpleImputer
from sklearn.metrics import (
    accuracy_score,
    mean_pinball_loss,
    mean_poisson_deviance,
    mean_squared_error,
)
from sklearn.model_selection import cross_val_score, train_test_split
from sklearn.pipeline import make_pipeline
from sklearn.random_projection import _sparse_random_matrix
from sklearn.tree import (
    DecisionTreeClassifier,
    DecisionTreeRegressor,
    ExtraTreeClassifier,
    ExtraTreeRegressor,
)
from sklearn.tree._classes import (
    CRITERIA_CLF,
    CRITERIA_REG,
    DENSE_SPLITTERS,
    SPARSE_SPLITTERS,
)
from sklearn.tree._criterion import _py_precompute_pinball_losses
from sklearn.tree._partitioner import _py_sort
from sklearn.tree._tree import (
    NODE_DTYPE,
    TREE_LEAF,
    TREE_UNDEFINED,
    _build_pruned_tree_py,
    _check_n_classes,
    _check_node_ndarray,
    _check_value_ndarray,
)
from sklearn.tree._tree import Tree as CythonTree
from sklearn.utils import compute_sample_weight
from sklearn.utils._array_api import xpx
from sklearn.utils._testing import (
    assert_almost_equal,
    assert_array_almost_equal,
    assert_array_equal,
    create_memmap_backed_data,
    ignore_warnings,
    skip_if_32bit,
)
from sklearn.utils.fixes import (
    _IS_32BIT,
    COO_CONTAINERS,
    CSC_CONTAINERS,
    CSR_CONTAINERS,
)
from sklearn.utils.stats import _weighted_percentile
from sklearn.utils.validation import check_random_state

CLF_CRITERIONS = ("gini", "log_loss")
REG_CRITERIONS = ("squared_error", "absolute_error", "friedman_mse", "poisson")

CLF_TREES = {
    "DecisionTreeClassifier": DecisionTreeClassifier,
    "ExtraTreeClassifier": ExtraTreeClassifier,
}

REG_TREES = {
    "DecisionTreeRegressor": DecisionTreeRegressor,
    "ExtraTreeRegressor": ExtraTreeRegressor,
}

ALL_TREES: dict = dict()
ALL_TREES.update(CLF_TREES)
ALL_TREES.update(REG_TREES)

SPARSE_TREES = [
    "DecisionTreeClassifier",
    "DecisionTreeRegressor",
    "ExtraTreeClassifier",
    "ExtraTreeRegressor",
]


X_small = np.array(
    [
        [0, 0, 4, 0, 0, 0, 1, -14, 0, -4, 0, 0, 0, 0],
        [0, 0, 5, 3, 0, -4, 0, 0, 1, -5, 0.2, 0, 4, 1],
        [-1, -1, 0, 0, -4.5, 0, 0, 2.1, 1, 0, 0, -4.5, 0, 1],
        [-1, -1, 0, -1.2, 0, 0, 0, 0, 0, 0, 0.2, 0, 0, 1],
        [-1, -1, 0, 0, 0, 0, 0, 3, 0, 0, 0, 0, 0, 1],
        [-1, -2, 0, 4, -3, 10, 4, 0, -3.2, 0, 4, 3, -4, 1],
        [2.11, 0, -6, -0.5, 0, 11, 0, 0, -3.2, 6, 0.5, 0, -3, 1],
        [2.11, 0, -6, -0.5, 0, 11, 0, 0, -3.2, 6, 0, 0, -2, 1],
        [2.11, 8, -6, -0.5, 0, 11, 0, 0, -3.2, 6, 0, 0, -2, 1],
        [2.11, 8, -6, -0.5, 0, 11, 0, 0, -3.2, 6, 0.5, 0, -1, 0],
        [2, 8, 5, 1, 0.5, -4, 10, 0, 1, -5, 3, 0, 2, 0],
        [2, 0, 1, 1, 1, -1, 1, 0, 0, -2, 3, 0, 1, 0],
        [2, 0, 1, 2, 3, -1, 10, 2, 0, -1, 1, 2, 2, 0],
        [1, 1, 0, 2, 2, -1, 1, 2, 0, -5, 1, 2, 3, 0],
        [3, 1, 0, 3, 0, -4, 10, 0, 1, -5, 3, 0, 3, 1],
        [2.11, 8, -6, -0.5, 0, 1, 0, 0, -3.2, 6, 0.5, 0, -3, 1],
        [2.11, 8, -6, -0.5, 0, 1, 0, 0, -3.2, 6, 1.5, 1, -1, -1],
        [2.11, 8, -6, -0.5, 0, 10, 0, 0, -3.2, 6, 0.5, 0, -1, -1],
        [2, 0, 5, 1, 0.5, -2, 10, 0, 1, -5, 3, 1, 0, -1],
        [2, 0, 1, 1, 1, -2, 1, 0, 0, -2, 0, 0, 0, 1],
        [2, 1, 1, 1, 2, -1, 10, 2, 0, -1, 0, 2, 1, 1],
        [1, 1, 0, 0, 1, -3, 1, 2, 0, -5, 1, 2, 1, 1],
        [3, 1, 0, 1, 0, -4, 1, 0, 1, -2, 0, 0, 1, 0],
    ]
)

y_small = [1, 1, 0, 0, 0, 0, 1, 1, 1, 1, 1, 1, 0, 0, 0, 1, 0, 0, 1, 0, 0, 0, 0]
y_small_reg = [
    1.0,
    2.1,
    1.2,
    0.05,
    10,
    2.4,
    3.1,
    1.01,
    0.01,
    2.98,
    3.1,
    1.1,
    0.0,
    1.2,
    2,
    11,
    0,
    0,
    4.5,
    0.201,
    1.06,
    0.9,
    0,
]

# toy sample
X = [[-2, -1], [-1, -1], [-1, -2], [1, 1], [1, 2], [2, 1]]
y = [-1, -1, -1, 1, 1, 1]
T = [[-1, -1], [2, 2], [3, 2]]
true_result = [-1, 1, 1]

# also load the iris dataset
# and randomly permute it
iris = datasets.load_iris()
rng = np.random.RandomState(1)
perm = rng.permutation(iris.target.size)
iris.data = iris.data[perm]
iris.target = iris.target[perm]

# also load the diabetes dataset
# and randomly permute it
diabetes = datasets.load_diabetes()
perm = rng.permutation(diabetes.target.size)
diabetes.data = diabetes.data[perm]
diabetes.target = diabetes.target[perm]

digits = datasets.load_digits()
perm = rng.permutation(digits.target.size)
digits.data = digits.data[perm]
digits.target = digits.target[perm]

random_state = check_random_state(0)
X_multilabel, y_multilabel = datasets.make_multilabel_classification(
    random_state=0, n_samples=30, n_features=10
)

# NB: despite their names X_sparse_* are numpy arrays (and not sparse matrices)
X_sparse_pos = random_state.uniform(size=(20, 5))
X_sparse_pos[X_sparse_pos <= 0.8] = 0.0
y_random = random_state.randint(0, 4, size=(20,))
X_sparse_mix = _sparse_random_matrix(20, 10, density=0.25, random_state=0).toarray()


DATASETS = {
    "iris": {"X": iris.data, "y": iris.target},
    "diabetes": {"X": diabetes.data, "y": diabetes.target},
    "digits": {"X": digits.data, "y": digits.target},
    "toy": {"X": X, "y": y},
    "clf_small": {"X": X_small, "y": y_small},
    "reg_small": {"X": X_small, "y": y_small_reg},
    "multilabel": {"X": X_multilabel, "y": y_multilabel},
    "sparse-pos": {"X": X_sparse_pos, "y": y_random},
    "sparse-neg": {"X": -X_sparse_pos, "y": y_random},
    "sparse-mix": {"X": X_sparse_mix, "y": y_random},
    "zeros": {"X": np.zeros((20, 3)), "y": y_random},
}


def assert_tree_equal(d, s, message):
    assert s.node_count == d.node_count, (
        "{0}: inequal number of node ({1} != {2})".format(
            message, s.node_count, d.node_count
        )
    )

    assert_array_equal(
        d.children_right, s.children_right, message + ": inequal children_right"
    )
    assert_array_equal(
        d.children_left, s.children_left, message + ": inequal children_left"
    )

    external = d.children_right == TREE_LEAF
    internal = np.logical_not(external)

    assert_array_equal(
        d.feature[internal], s.feature[internal], message + ": inequal features"
    )
    assert_array_equal(
        d.threshold[internal], s.threshold[internal], message + ": inequal threshold"
    )
    assert_array_equal(
        d.n_node_samples.sum(),
        s.n_node_samples.sum(),
        message + ": inequal sum(n_node_samples)",
    )
    assert_array_equal(
        d.n_node_samples, s.n_node_samples, message + ": inequal n_node_samples"
    )

    assert_almost_equal(d.impurity, s.impurity, err_msg=message + ": inequal impurity")

    assert_array_almost_equal(
        d.value[external], s.value[external], err_msg=message + ": inequal value"
    )


def test_classification_toy():
    # Check classification on a toy dataset.
    for name, Tree in CLF_TREES.items():
        clf = Tree(random_state=0)
        clf.fit(X, y)
        assert_array_equal(clf.predict(T), true_result, "Failed with {0}".format(name))

        clf = Tree(max_features=1, random_state=1)
        clf.fit(X, y)
        assert_array_equal(clf.predict(T), true_result, "Failed with {0}".format(name))


def test_weighted_classification_toy():
    # Check classification on a weighted toy dataset.
    for name, Tree in CLF_TREES.items():
        clf = Tree(random_state=0)

        clf.fit(X, y, sample_weight=np.ones(len(X)))
        assert_array_equal(clf.predict(T), true_result, "Failed with {0}".format(name))

        clf.fit(X, y, sample_weight=np.full(len(X), 0.5))
        assert_array_equal(clf.predict(T), true_result, "Failed with {0}".format(name))


@pytest.mark.parametrize("Tree", REG_TREES.values())
@pytest.mark.parametrize("criterion", REG_CRITERIONS)
def test_regression_toy(Tree, criterion):
    # Check regression on a toy dataset.
    if criterion == "poisson":
        # make target positive while not touching the original y and
        # true_result
        a = np.abs(np.min(y)) + 1
        y_train = np.array(y) + a
        y_test = np.array(true_result) + a
    else:
        y_train = y
        y_test = true_result

    reg = Tree(criterion=criterion, random_state=1)
    reg.fit(X, y_train)
    assert_allclose(reg.predict(T), y_test)

    clf = Tree(criterion=criterion, max_features=1, random_state=1)
    clf.fit(X, y_train)
    assert_allclose(reg.predict(T), y_test)


def test_xor():
    # Check on a XOR problem
    y = np.zeros((10, 10))
    y[:5, :5] = 1
    y[5:, 5:] = 1

    gridx, gridy = np.indices(y.shape)

    X = np.vstack([gridx.ravel(), gridy.ravel()]).T
    y = y.ravel()

    for name, Tree in CLF_TREES.items():
        clf = Tree(random_state=0)
        clf.fit(X, y)
        assert clf.score(X, y) == 1.0, "Failed with {0}".format(name)

        clf = Tree(random_state=0, max_features=1)
        clf.fit(X, y)
        assert clf.score(X, y) == 1.0, "Failed with {0}".format(name)


def test_iris():
    # Check consistency on dataset iris.
    for (name, Tree), criterion in product(CLF_TREES.items(), CLF_CRITERIONS):
        clf = Tree(criterion=criterion, random_state=0)
        clf.fit(iris.data, iris.target)
        score = accuracy_score(clf.predict(iris.data), iris.target)
        assert score > 0.9, "Failed with {0}, criterion = {1} and score = {2}".format(
            name, criterion, score
        )

        clf = Tree(criterion=criterion, max_features=2, random_state=0)
        clf.fit(iris.data, iris.target)
        score = accuracy_score(clf.predict(iris.data), iris.target)
        assert score > 0.5, "Failed with {0}, criterion = {1} and score = {2}".format(
            name, criterion, score
        )


@pytest.mark.parametrize("name, Tree", REG_TREES.items())
@pytest.mark.parametrize("criterion", REG_CRITERIONS)
def test_diabetes_overfit(name, Tree, criterion):
    # check consistency of overfitted trees on the diabetes dataset
    # since the trees will overfit, we expect an MSE of 0
    reg = Tree(criterion=criterion, random_state=0)
    reg.fit(diabetes.data, diabetes.target)
    score = mean_squared_error(diabetes.target, reg.predict(diabetes.data))
    assert score == pytest.approx(0), (
        f"Failed with {name}, criterion = {criterion} and score = {score}"
    )


@skip_if_32bit
@pytest.mark.parametrize("name, Tree", REG_TREES.items())
@pytest.mark.parametrize(
    "criterion, max_depth, metric, max_loss",
    [
        ("squared_error", 15, mean_squared_error, 60),
        ("absolute_error", 20, mean_squared_error, 60),
        ("friedman_mse", 15, mean_squared_error, 60),
        ("poisson", 15, mean_poisson_deviance, 30),
    ],
)
def test_diabetes_underfit(name, Tree, criterion, max_depth, metric, max_loss):
    # check consistency of trees when the depth and the number of features are
    # limited

    reg = Tree(criterion=criterion, max_depth=max_depth, max_features=6, random_state=0)
    reg.fit(diabetes.data, diabetes.target)
    loss = metric(diabetes.target, reg.predict(diabetes.data))
    assert 0 < loss < max_loss


def test_probability():
    # Predict probabilities using DecisionTreeClassifier.

    for name, Tree in CLF_TREES.items():
        clf = Tree(max_depth=1, max_features=1, random_state=42)
        clf.fit(iris.data, iris.target)

        prob_predict = clf.predict_proba(iris.data)
        assert_array_almost_equal(
            np.sum(prob_predict, 1),
            np.ones(iris.data.shape[0]),
            err_msg="Failed with {0}".format(name),
        )
        assert_array_equal(
            np.argmax(prob_predict, 1),
            clf.predict(iris.data),
            err_msg="Failed with {0}".format(name),
        )
        assert_almost_equal(
            clf.predict_proba(iris.data),
            np.exp(clf.predict_log_proba(iris.data)),
            8,
            err_msg="Failed with {0}".format(name),
        )


def test_arrayrepr():
    # Check the array representation.
    # Check resize
    X = np.arange(10000)[:, np.newaxis]
    y = np.arange(10000)

    for name, Tree in REG_TREES.items():
        reg = Tree(max_depth=None, random_state=0)
        reg.fit(X, y)


def test_pure_set():
    # Check when y is pure.
    X = [[-2, -1], [-1, -1], [-1, -2], [1, 1], [1, 2], [2, 1]]
    y = [1, 1, 1, 1, 1, 1]

    for name, TreeClassifier in CLF_TREES.items():
        clf = TreeClassifier(random_state=0)
        clf.fit(X, y)
        assert_array_equal(clf.predict(X), y, err_msg="Failed with {0}".format(name))

    for name, TreeRegressor in REG_TREES.items():
        reg = TreeRegressor(random_state=0)
        reg.fit(X, y)
        assert_almost_equal(reg.predict(X), y, err_msg="Failed with {0}".format(name))


def test_numerical_stability():
    # Check numerical stability.
    X = np.array(
        [
            [152.08097839, 140.40744019, 129.75102234, 159.90493774],
            [142.50700378, 135.81935120, 117.82884979, 162.75781250],
            [127.28772736, 140.40744019, 129.75102234, 159.90493774],
            [132.37025452, 143.71923828, 138.35694885, 157.84558105],
            [103.10237122, 143.71928406, 138.35696411, 157.84559631],
            [127.71276855, 143.71923828, 138.35694885, 157.84558105],
            [120.91514587, 140.40744019, 129.75102234, 159.90493774],
        ]
    )

    y = np.array([1.0, 0.70209277, 0.53896582, 0.0, 0.90914464, 0.48026916, 0.49622521])

    with np.errstate(all="raise"):
        for name, Tree in REG_TREES.items():
            reg = Tree(random_state=0)
            reg.fit(X, y)
            reg.fit(X, -y)
            reg.fit(-X, y)
            reg.fit(-X, -y)


def test_importances():
    # Check variable importances.
    X, y = datasets.make_classification(
        n_samples=5000,
        n_features=10,
        n_informative=3,
        n_redundant=0,
        n_repeated=0,
        shuffle=False,
        random_state=0,
    )

    for name, Tree in CLF_TREES.items():
        clf = Tree(random_state=0)

        clf.fit(X, y)
        importances = clf.feature_importances_
        n_important = np.sum(importances > 0.1)

        assert importances.shape[0] == 10, "Failed with {0}".format(name)
        assert n_important == 3, "Failed with {0}".format(name)

    # Check on iris that importances are the same for all builders
    clf = DecisionTreeClassifier(random_state=0)
    clf.fit(iris.data, iris.target)
    clf2 = DecisionTreeClassifier(random_state=0, max_leaf_nodes=len(iris.data))
    clf2.fit(iris.data, iris.target)

    assert_array_equal(clf.feature_importances_, clf2.feature_importances_)


def test_importances_raises():
    # Check if variable importance before fit raises ValueError.
    clf = DecisionTreeClassifier()
    with pytest.raises(ValueError):
        getattr(clf, "feature_importances_")


def test_importances_gini_equal_squared_error():
    # Check that gini is equivalent to squared_error for binary output variable

    X, y = datasets.make_classification(
        n_samples=2000,
        n_features=10,
        n_informative=3,
        n_redundant=0,
        n_repeated=0,
        shuffle=False,
        random_state=0,
    )

    # The gini index and the mean square error (variance) might differ due
    # to numerical instability. Since those instabilities mainly occurs at
    # high tree depth, we restrict this maximal depth.
    clf = DecisionTreeClassifier(criterion="gini", max_depth=5, random_state=0).fit(
        X, y
    )
    reg = DecisionTreeRegressor(
        criterion="squared_error", max_depth=5, random_state=0
    ).fit(X, y)

    assert_almost_equal(clf.feature_importances_, reg.feature_importances_)
    assert_array_equal(clf.tree_.feature, reg.tree_.feature)
    assert_array_equal(clf.tree_.children_left, reg.tree_.children_left)
    assert_array_equal(clf.tree_.children_right, reg.tree_.children_right)
    assert_array_equal(clf.tree_.n_node_samples, reg.tree_.n_node_samples)


def test_max_features():
    # Check max_features.
    for name, TreeEstimator in ALL_TREES.items():
        est = TreeEstimator(max_features="sqrt")
        est.fit(iris.data, iris.target)
        assert est.max_features_ == int(np.sqrt(iris.data.shape[1]))

        est = TreeEstimator(max_features="log2")
        est.fit(iris.data, iris.target)
        assert est.max_features_ == int(np.log2(iris.data.shape[1]))

        est = TreeEstimator(max_features=1)
        est.fit(iris.data, iris.target)
        assert est.max_features_ == 1

        est = TreeEstimator(max_features=3)
        est.fit(iris.data, iris.target)
        assert est.max_features_ == 3

        est = TreeEstimator(max_features=0.01)
        est.fit(iris.data, iris.target)
        assert est.max_features_ == 1

        est = TreeEstimator(max_features=0.5)
        est.fit(iris.data, iris.target)
        assert est.max_features_ == int(0.5 * iris.data.shape[1])

        est = TreeEstimator(max_features=1.0)
        est.fit(iris.data, iris.target)
        assert est.max_features_ == iris.data.shape[1]

        est = TreeEstimator(max_features=None)
        est.fit(iris.data, iris.target)
        assert est.max_features_ == iris.data.shape[1]


def test_error():
    # Test that it gives proper exception on deficient input.
    for name, TreeEstimator in CLF_TREES.items():
        # predict before fit
        est = TreeEstimator()
        with pytest.raises(NotFittedError):
            est.predict_proba(X)

        est.fit(X, y)
        X2 = [[-2, -1, 1]]  # wrong feature shape for sample
        with pytest.raises(ValueError):
            est.predict_proba(X2)

        # Wrong dimensions
        est = TreeEstimator()
        y2 = y[:-1]
        with pytest.raises(ValueError):
            est.fit(X, y2)

        # Test with arrays that are non-contiguous.
        Xf = np.asfortranarray(X)
        est = TreeEstimator()
        est.fit(Xf, y)
        assert_almost_equal(est.predict(T), true_result)

        # predict before fitting
        est = TreeEstimator()
        with pytest.raises(NotFittedError):
            est.predict(T)

        # predict on vector with different dims
        est.fit(X, y)
        t = np.asarray(T)
        with pytest.raises(ValueError):
            est.predict(t[:, 1:])

        # wrong sample shape
        Xt = np.array(X).T

        est = TreeEstimator()
        est.fit(np.dot(X, Xt), y)
        with pytest.raises(ValueError):
            est.predict(X)
        with pytest.raises(ValueError):
            est.apply(X)

        clf = TreeEstimator()
        clf.fit(X, y)
        with pytest.raises(ValueError):
            clf.predict(Xt)
        with pytest.raises(ValueError):
            clf.apply(Xt)

        # apply before fitting
        est = TreeEstimator()
        with pytest.raises(NotFittedError):
            est.apply(T)

    # non positive target for Poisson splitting Criterion
    est = DecisionTreeRegressor(criterion="poisson")
    with pytest.raises(ValueError, match="y is not positive.*Poisson"):
        est.fit([[0, 1, 2]], [0, 0, 0])
    with pytest.raises(ValueError, match="Some.*y are negative.*Poisson"):
        est.fit([[0, 1, 2]], [5, -0.1, 2])


def test_min_samples_split():
    """Test min_samples_split parameter"""
    X = np.asfortranarray(iris.data, dtype=tree._tree.DTYPE)
    y = iris.target

    # test both DepthFirstTreeBuilder and BestFirstTreeBuilder
    # by setting max_leaf_nodes
    for max_leaf_nodes, name in product((None, 1000), ALL_TREES.keys()):
        TreeEstimator = ALL_TREES[name]

        # test for integer parameter
        est = TreeEstimator(
            min_samples_split=10, max_leaf_nodes=max_leaf_nodes, random_state=0
        )
        est.fit(X, y)
        # count samples on nodes, -1 means it is a leaf
        node_samples = est.tree_.n_node_samples[est.tree_.children_left != -1]

        assert np.min(node_samples) > 9, "Failed with {0}".format(name)

        # test for float parameter
        est = TreeEstimator(
            min_samples_split=0.2, max_leaf_nodes=max_leaf_nodes, random_state=0
        )
        est.fit(X, y)
        # count samples on nodes, -1 means it is a leaf
        node_samples = est.tree_.n_node_samples[est.tree_.children_left != -1]

        assert np.min(node_samples) > 9, "Failed with {0}".format(name)


def test_min_samples_leaf():
    # Test if leaves contain more than leaf_count training examples
    X = np.asfortranarray(iris.data, dtype=tree._tree.DTYPE)
    y = iris.target

    # test both DepthFirstTreeBuilder and BestFirstTreeBuilder
    # by setting max_leaf_nodes
    for max_leaf_nodes, name in product((None, 1000), ALL_TREES.keys()):
        TreeEstimator = ALL_TREES[name]

        # test integer parameter
        est = TreeEstimator(
            min_samples_leaf=5, max_leaf_nodes=max_leaf_nodes, random_state=0
        )
        est.fit(X, y)
        out = est.tree_.apply(X)
        node_counts = np.bincount(out)
        # drop inner nodes
        leaf_count = node_counts[node_counts != 0]
        assert np.min(leaf_count) > 4, "Failed with {0}".format(name)

        # test float parameter
        est = TreeEstimator(
            min_samples_leaf=0.1, max_leaf_nodes=max_leaf_nodes, random_state=0
        )
        est.fit(X, y)
        out = est.tree_.apply(X)
        node_counts = np.bincount(out)
        # drop inner nodes
        leaf_count = node_counts[node_counts != 0]
        assert np.min(leaf_count) > 4, "Failed with {0}".format(name)


def check_min_weight_fraction_leaf(name, datasets, sparse_container=None):
    """Test if leaves contain at least min_weight_fraction_leaf of the
    training set"""
    X = DATASETS[datasets]["X"].astype(np.float32)
    if sparse_container is not None:
        X = sparse_container(X)
    y = DATASETS[datasets]["y"]

    weights = rng.rand(X.shape[0])
    total_weight = np.sum(weights)

    TreeEstimator = ALL_TREES[name]

    # test both DepthFirstTreeBuilder and BestFirstTreeBuilder
    # by setting max_leaf_nodes
    for max_leaf_nodes, frac in product((None, 1000), np.linspace(0, 0.5, 6)):
        est = TreeEstimator(
            min_weight_fraction_leaf=frac, max_leaf_nodes=max_leaf_nodes, random_state=0
        )
        est.fit(X, y, sample_weight=weights)

        if sparse_container is not None:
            out = est.tree_.apply(X.tocsr())
        else:
            out = est.tree_.apply(X)

        node_weights = np.bincount(out, weights=weights)
        # drop inner nodes
        leaf_weights = node_weights[node_weights != 0]
        assert np.min(leaf_weights) >= total_weight * est.min_weight_fraction_leaf, (
            "Failed with {0} min_weight_fraction_leaf={1}".format(
                name, est.min_weight_fraction_leaf
            )
        )

    # test case with no weights passed in
    total_weight = X.shape[0]

    for max_leaf_nodes, frac in product((None, 1000), np.linspace(0, 0.5, 6)):
        est = TreeEstimator(
            min_weight_fraction_leaf=frac, max_leaf_nodes=max_leaf_nodes, random_state=0
        )
        est.fit(X, y)

        if sparse_container is not None:
            out = est.tree_.apply(X.tocsr())
        else:
            out = est.tree_.apply(X)

        node_weights = np.bincount(out)
        # drop inner nodes
        leaf_weights = node_weights[node_weights != 0]
        assert np.min(leaf_weights) >= total_weight * est.min_weight_fraction_leaf, (
            "Failed with {0} min_weight_fraction_leaf={1}".format(
                name, est.min_weight_fraction_leaf
            )
        )


@pytest.mark.parametrize("name", ALL_TREES)
def test_min_weight_fraction_leaf_on_dense_input(name):
    check_min_weight_fraction_leaf(name, "iris")


@pytest.mark.parametrize("name", SPARSE_TREES)
@pytest.mark.parametrize("csc_container", CSC_CONTAINERS)
def test_min_weight_fraction_leaf_on_sparse_input(name, csc_container):
    check_min_weight_fraction_leaf(name, "multilabel", sparse_container=csc_container)


def check_min_weight_fraction_leaf_with_min_samples_leaf(
    name, datasets, sparse_container=None
):
    """Test the interaction between min_weight_fraction_leaf and
    min_samples_leaf when sample_weights is not provided in fit."""
    X = DATASETS[datasets]["X"].astype(np.float32)
    if sparse_container is not None:
        X = sparse_container(X)
    y = DATASETS[datasets]["y"]

    total_weight = X.shape[0]
    TreeEstimator = ALL_TREES[name]
    for max_leaf_nodes, frac in product((None, 1000), np.linspace(0, 0.5, 3)):
        # test integer min_samples_leaf
        est = TreeEstimator(
            min_weight_fraction_leaf=frac,
            max_leaf_nodes=max_leaf_nodes,
            min_samples_leaf=5,
            random_state=0,
        )
        est.fit(X, y)

        if sparse_container is not None:
            out = est.tree_.apply(X.tocsr())
        else:
            out = est.tree_.apply(X)

        node_weights = np.bincount(out)
        # drop inner nodes
        leaf_weights = node_weights[node_weights != 0]
        assert np.min(leaf_weights) >= max(
            (total_weight * est.min_weight_fraction_leaf), 5
        ), "Failed with {0} min_weight_fraction_leaf={1}, min_samples_leaf={2}".format(
            name, est.min_weight_fraction_leaf, est.min_samples_leaf
        )
    for max_leaf_nodes, frac in product((None, 1000), np.linspace(0, 0.5, 3)):
        # test float min_samples_leaf
        est = TreeEstimator(
            min_weight_fraction_leaf=frac,
            max_leaf_nodes=max_leaf_nodes,
            min_samples_leaf=0.1,
            random_state=0,
        )
        est.fit(X, y)

        if sparse_container is not None:
            out = est.tree_.apply(X.tocsr())
        else:
            out = est.tree_.apply(X)

        node_weights = np.bincount(out)
        # drop inner nodes
        leaf_weights = node_weights[node_weights != 0]
        assert np.min(leaf_weights) >= max(
            (total_weight * est.min_weight_fraction_leaf),
            (total_weight * est.min_samples_leaf),
        ), "Failed with {0} min_weight_fraction_leaf={1}, min_samples_leaf={2}".format(
            name, est.min_weight_fraction_leaf, est.min_samples_leaf
        )


@pytest.mark.parametrize("name", ALL_TREES)
def test_min_weight_fraction_leaf_with_min_samples_leaf_on_dense_input(name):
    check_min_weight_fraction_leaf_with_min_samples_leaf(name, "iris")


@pytest.mark.parametrize("name", SPARSE_TREES)
@pytest.mark.parametrize("csc_container", CSC_CONTAINERS)
def test_min_weight_fraction_leaf_with_min_samples_leaf_on_sparse_input(
    name, csc_container
):
    check_min_weight_fraction_leaf_with_min_samples_leaf(
        name, "multilabel", sparse_container=csc_container
    )


def test_min_impurity_decrease(global_random_seed):
    # test if min_impurity_decrease ensure that a split is made only if
    # if the impurity decrease is at least that value
    X, y = datasets.make_classification(n_samples=100, random_state=global_random_seed)

    # test both DepthFirstTreeBuilder and BestFirstTreeBuilder
    # by setting max_leaf_nodes
    for max_leaf_nodes, name in product((None, 1000), ALL_TREES.keys()):
        TreeEstimator = ALL_TREES[name]

        # Check default value of min_impurity_decrease, 1e-7
        est1 = TreeEstimator(max_leaf_nodes=max_leaf_nodes, random_state=0)
        # Check with explicit value of 0.05
        est2 = TreeEstimator(
            max_leaf_nodes=max_leaf_nodes, min_impurity_decrease=0.05, random_state=0
        )
        # Check with a much lower value of 0.0001
        est3 = TreeEstimator(
            max_leaf_nodes=max_leaf_nodes, min_impurity_decrease=0.0001, random_state=0
        )
        # Check with a much lower value of 0.1
        est4 = TreeEstimator(
            max_leaf_nodes=max_leaf_nodes, min_impurity_decrease=0.1, random_state=0
        )

        for est, expected_decrease in (
            (est1, 1e-7),
            (est2, 0.05),
            (est3, 0.0001),
            (est4, 0.1),
        ):
            assert est.min_impurity_decrease <= expected_decrease, (
                "Failed, min_impurity_decrease = {0} > {1}".format(
                    est.min_impurity_decrease, expected_decrease
                )
            )
            est.fit(X, y)
            for node in range(est.tree_.node_count):
                # If current node is a not leaf node, check if the split was
                # justified w.r.t the min_impurity_decrease
                if est.tree_.children_left[node] != TREE_LEAF:
                    imp_parent = est.tree_.impurity[node]
                    wtd_n_node = est.tree_.weighted_n_node_samples[node]

                    left = est.tree_.children_left[node]
                    wtd_n_left = est.tree_.weighted_n_node_samples[left]
                    imp_left = est.tree_.impurity[left]
                    wtd_imp_left = wtd_n_left * imp_left

                    right = est.tree_.children_right[node]
                    wtd_n_right = est.tree_.weighted_n_node_samples[right]
                    imp_right = est.tree_.impurity[right]
                    wtd_imp_right = wtd_n_right * imp_right

                    wtd_avg_left_right_imp = wtd_imp_right + wtd_imp_left
                    wtd_avg_left_right_imp /= wtd_n_node

                    fractional_node_weight = (
                        est.tree_.weighted_n_node_samples[node] / X.shape[0]
                    )

                    actual_decrease = fractional_node_weight * (
                        imp_parent - wtd_avg_left_right_imp
                    )

                    assert actual_decrease >= expected_decrease, (
                        "Failed with {0} expected min_impurity_decrease={1}".format(
                            actual_decrease, expected_decrease
                        )
                    )


def test_pickle():
    """Test pickling preserves Tree properties and performance."""
    for name, TreeEstimator in ALL_TREES.items():
        if "Classifier" in name:
            X, y = iris.data, iris.target
        else:
            X, y = diabetes.data, diabetes.target

        est = TreeEstimator(random_state=0)
        est.fit(X, y)
        score = est.score(X, y)

        # test that all class properties are maintained
        attributes = [
            "max_depth",
            "node_count",
            "capacity",
            "n_classes",
            "children_left",
            "children_right",
            "n_leaves",
            "feature",
            "threshold",
            "impurity",
            "n_node_samples",
            "weighted_n_node_samples",
            "value",
        ]
        fitted_attribute = {
            attribute: getattr(est.tree_, attribute) for attribute in attributes
        }

        serialized_object = pickle.dumps(est)
        est2 = pickle.loads(serialized_object)
        assert type(est2) == est.__class__

        score2 = est2.score(X, y)
        assert score == score2, (
            "Failed to generate same score  after pickling with {0}".format(name)
        )
        for attribute in fitted_attribute:
            assert_array_equal(
                getattr(est2.tree_, attribute),
                fitted_attribute[attribute],
                err_msg=(
                    f"Failed to generate same attribute {attribute} after pickling with"
                    f" {name}"
                ),
            )


def test_multioutput():
    # Check estimators on multi-output problems.
    X = [
        [-2, -1],
        [-1, -1],
        [-1, -2],
        [1, 1],
        [1, 2],
        [2, 1],
        [-2, 1],
        [-1, 1],
        [-1, 2],
        [2, -1],
        [1, -1],
        [1, -2],
    ]

    y = [
        [-1, 0],
        [-1, 0],
        [-1, 0],
        [1, 1],
        [1, 1],
        [1, 1],
        [-1, 2],
        [-1, 2],
        [-1, 2],
        [1, 3],
        [1, 3],
        [1, 3],
    ]

    T = [[-1, -1], [1, 1], [-1, 1], [1, -1]]
    y_true = [[-1, 0], [1, 1], [-1, 2], [1, 3]]

    # toy classification problem
    for name, TreeClassifier in CLF_TREES.items():
        clf = TreeClassifier(random_state=0)
        y_hat = clf.fit(X, y).predict(T)
        assert_array_equal(y_hat, y_true)
        assert y_hat.shape == (4, 2)

        proba = clf.predict_proba(T)
        assert len(proba) == 2
        assert proba[0].shape == (4, 2)
        assert proba[1].shape == (4, 4)

        log_proba = clf.predict_log_proba(T)
        assert len(log_proba) == 2
        assert log_proba[0].shape == (4, 2)
        assert log_proba[1].shape == (4, 4)

    # toy regression problem
    for name, TreeRegressor in REG_TREES.items():
        reg = TreeRegressor(random_state=0)
        y_hat = reg.fit(X, y).predict(T)
        assert_almost_equal(y_hat, y_true)
        assert y_hat.shape == (4, 2)


def test_classes_shape():
    # Test that n_classes_ and classes_ have proper shape.
    for name, TreeClassifier in CLF_TREES.items():
        # Classification, single output
        clf = TreeClassifier(random_state=0)
        clf.fit(X, y)

        assert clf.n_classes_ == 2
        assert_array_equal(clf.classes_, [-1, 1])

        # Classification, multi-output
        _y = np.vstack((y, np.array(y) * 2)).T
        clf = TreeClassifier(random_state=0)
        clf.fit(X, _y)
        assert len(clf.n_classes_) == 2
        assert len(clf.classes_) == 2
        assert_array_equal(clf.n_classes_, [2, 2])
        assert_array_equal(clf.classes_, [[-1, 1], [-2, 2]])


def test_unbalanced_iris():
    # Check class rebalancing.
    unbalanced_X = iris.data[:125]
    unbalanced_y = iris.target[:125]
    sample_weight = compute_sample_weight("balanced", unbalanced_y)

    for name, TreeClassifier in CLF_TREES.items():
        clf = TreeClassifier(random_state=0)
        clf.fit(unbalanced_X, unbalanced_y, sample_weight=sample_weight)
        assert_almost_equal(clf.predict(unbalanced_X), unbalanced_y)


def test_memory_layout():
    # Check that it works no matter the memory layout
    for (name, TreeEstimator), dtype in product(
        ALL_TREES.items(), [np.float64, np.float32]
    ):
        est = TreeEstimator(random_state=0)

        # Nothing
        X = np.asarray(iris.data, dtype=dtype)
        y = iris.target
        assert_array_equal(est.fit(X, y).predict(X), y)

        # C-order
        X = np.asarray(iris.data, order="C", dtype=dtype)
        y = iris.target
        assert_array_equal(est.fit(X, y).predict(X), y)

        # F-order
        X = np.asarray(iris.data, order="F", dtype=dtype)
        y = iris.target
        assert_array_equal(est.fit(X, y).predict(X), y)

        # Contiguous
        X = np.ascontiguousarray(iris.data, dtype=dtype)
        y = iris.target
        assert_array_equal(est.fit(X, y).predict(X), y)

        # csr
        for csr_container in CSR_CONTAINERS:
            X = csr_container(iris.data, dtype=dtype)
            y = iris.target
            assert_array_equal(est.fit(X, y).predict(X), y)

        # csc
        for csc_container in CSC_CONTAINERS:
            X = csc_container(iris.data, dtype=dtype)
            y = iris.target
            assert_array_equal(est.fit(X, y).predict(X), y)

        # Strided
        X = np.asarray(iris.data[::3], dtype=dtype)
        y = iris.target[::3]
        assert_array_equal(est.fit(X, y).predict(X), y)


def test_sample_weight():
    # Check sample weighting.
    # Test that zero-weighted samples are not taken into account
    X = np.arange(100)[:, np.newaxis]
    y = np.ones(100)
    y[:50] = 0.0

    sample_weight = np.ones(100)
    sample_weight[y == 0] = 0.0

    clf = DecisionTreeClassifier(random_state=0)
    clf.fit(X, y, sample_weight=sample_weight)
    assert_array_equal(clf.predict(X), np.ones(100))

    # Test that low weighted samples are not taken into account at low depth
    X = np.arange(200)[:, np.newaxis]
    y = np.zeros(200)
    y[50:100] = 1
    y[100:200] = 2
    X[100:200, 0] = 200

    sample_weight = np.ones(200)

    sample_weight[y == 2] = 0.51  # Samples of class '2' are still weightier
    clf = DecisionTreeClassifier(max_depth=1, random_state=0)
    clf.fit(X, y, sample_weight=sample_weight)
    assert clf.tree_.threshold[0] == 149.5

    sample_weight[y == 2] = 0.5  # Samples of class '2' are no longer weightier
    clf = DecisionTreeClassifier(max_depth=1, random_state=0)
    clf.fit(X, y, sample_weight=sample_weight)
    assert clf.tree_.threshold[0] == 49.5  # Threshold should have moved

    # Test that sample weighting is the same as having duplicates
    X = iris.data
    y = iris.target

    duplicates = rng.randint(0, X.shape[0], 100)

    clf = DecisionTreeClassifier(random_state=1)
    clf.fit(X[duplicates], y[duplicates])

    sample_weight = np.bincount(duplicates, minlength=X.shape[0])
    clf2 = DecisionTreeClassifier(random_state=1)
    clf2.fit(X, y, sample_weight=sample_weight)

    internal = clf.tree_.children_left != tree._tree.TREE_LEAF
    assert_array_almost_equal(
        clf.tree_.threshold[internal], clf2.tree_.threshold[internal]
    )


def test_sample_weight_invalid():
    # Check sample weighting raises errors.
    X = np.arange(100)[:, np.newaxis]
    y = np.ones(100)
    y[:50] = 0.0

    clf = DecisionTreeClassifier(random_state=0)

    sample_weight = np.random.rand(100, 1)
    with pytest.raises(ValueError):
        clf.fit(X, y, sample_weight=sample_weight)

    sample_weight = np.array(0)

    expected_err = re.escape(
        (
            "Input should have at least 1 dimension i.e. satisfy "
            "`len(x.shape) > 0`, got scalar `array(0.)` instead."
        )
    )
    with pytest.raises(TypeError, match=expected_err):
        clf.fit(X, y, sample_weight=sample_weight)


@pytest.mark.parametrize("name", CLF_TREES)
def test_class_weights(name):
    # Test that class_weights resemble sample_weights behavior.
    TreeClassifier = CLF_TREES[name]

    # Iris is balanced, so no effect expected for using 'balanced' weights
    clf1 = TreeClassifier(random_state=0)
    clf1.fit(iris.data, iris.target)
    clf2 = TreeClassifier(class_weight="balanced", random_state=0)
    clf2.fit(iris.data, iris.target)
    assert_almost_equal(clf1.feature_importances_, clf2.feature_importances_)

    # Make a multi-output problem with three copies of Iris
    iris_multi = np.vstack((iris.target, iris.target, iris.target)).T
    # Create user-defined weights that should balance over the outputs
    clf3 = TreeClassifier(
        class_weight=[
            {0: 2.0, 1: 2.0, 2: 1.0},
            {0: 2.0, 1: 1.0, 2: 2.0},
            {0: 1.0, 1: 2.0, 2: 2.0},
        ],
        random_state=0,
    )
    clf3.fit(iris.data, iris_multi)
    assert_almost_equal(clf2.feature_importances_, clf3.feature_importances_)
    # Check against multi-output "auto" which should also have no effect
    clf4 = TreeClassifier(class_weight="balanced", random_state=0)
    clf4.fit(iris.data, iris_multi)
    assert_almost_equal(clf3.feature_importances_, clf4.feature_importances_)

    # Inflate importance of class 1, check against user-defined weights
    sample_weight = np.ones(iris.target.shape)
    sample_weight[iris.target == 1] *= 100
    class_weight = {0: 1.0, 1: 100.0, 2: 1.0}
    clf1 = TreeClassifier(random_state=0)
    clf1.fit(iris.data, iris.target, sample_weight)
    clf2 = TreeClassifier(class_weight=class_weight, random_state=0)
    clf2.fit(iris.data, iris.target)
    assert_almost_equal(clf1.feature_importances_, clf2.feature_importances_)

    # Check that sample_weight and class_weight are multiplicative
    clf1 = TreeClassifier(random_state=0)
    clf1.fit(iris.data, iris.target, sample_weight**2)
    clf2 = TreeClassifier(class_weight=class_weight, random_state=0)
    clf2.fit(iris.data, iris.target, sample_weight)
    assert_almost_equal(clf1.feature_importances_, clf2.feature_importances_)


@pytest.mark.parametrize("name", CLF_TREES)
def test_class_weight_errors(name):
    # Test if class_weight raises errors and warnings when expected.
    TreeClassifier = CLF_TREES[name]
    _y = np.vstack((y, np.array(y) * 2)).T

    # Incorrect length list for multi-output
    clf = TreeClassifier(class_weight=[{-1: 0.5, 1: 1.0}], random_state=0)
    err_msg = "number of elements in class_weight should match number of outputs."
    with pytest.raises(ValueError, match=err_msg):
        clf.fit(X, _y)


def test_max_leaf_nodes():
    # Test greedy trees with max_depth + 1 leafs.
    X, y = datasets.make_hastie_10_2(n_samples=100, random_state=1)
    k = 4
    for name, TreeEstimator in ALL_TREES.items():
        est = TreeEstimator(max_depth=None, max_leaf_nodes=k + 1).fit(X, y)
        assert est.get_n_leaves() == k + 1


def test_max_leaf_nodes_max_depth():
    # Test precedence of max_leaf_nodes over max_depth.
    X, y = datasets.make_hastie_10_2(n_samples=100, random_state=1)
    k = 4
    for name, TreeEstimator in ALL_TREES.items():
        est = TreeEstimator(max_depth=1, max_leaf_nodes=k).fit(X, y)
        assert est.get_depth() == 1


def test_arrays_persist():
    # Ensure property arrays' memory stays alive when tree disappears
    # non-regression for #2726
    for attr in [
        "n_classes",
        "value",
        "children_left",
        "children_right",
        "threshold",
        "impurity",
        "feature",
        "n_node_samples",
    ]:
        value = getattr(DecisionTreeClassifier().fit([[0], [1]], [0, 1]).tree_, attr)
        # if pointing to freed memory, contents may be arbitrary
        assert -3 <= value.flat[0] < 3, "Array points to arbitrary memory"


def test_only_constant_features():
    random_state = check_random_state(0)
    X = np.zeros((10, 20))
    y = random_state.randint(0, 2, (10,))
    for name, TreeEstimator in ALL_TREES.items():
        est = TreeEstimator(random_state=0)
        est.fit(X, y)
        assert est.tree_.max_depth == 0


def test_behaviour_constant_feature_after_splits():
    X = np.transpose(
        np.vstack(([[0, 0, 0, 0, 0, 1, 2, 4, 5, 6, 7]], np.zeros((4, 11))))
    )
    y = [0, 0, 0, 1, 1, 2, 2, 2, 3, 3, 3]
    for name, TreeEstimator in ALL_TREES.items():
        # do not check extra random trees
        if "ExtraTree" not in name:
            est = TreeEstimator(random_state=0, max_features=1)
            est.fit(X, y)
            assert est.tree_.max_depth == 2
            assert est.tree_.node_count == 5


def test_with_only_one_non_constant_features():
    X = np.hstack([np.array([[1.0], [1.0], [0.0], [0.0]]), np.zeros((4, 1000))])

    y = np.array([0.0, 1.0, 0.0, 1.0])
    for name, TreeEstimator in CLF_TREES.items():
        est = TreeEstimator(random_state=0, max_features=1)
        est.fit(X, y)
        assert est.tree_.max_depth == 1
        assert_array_equal(est.predict_proba(X), np.full((4, 2), 0.5))

    for name, TreeEstimator in REG_TREES.items():
        est = TreeEstimator(random_state=0, max_features=1)
        est.fit(X, y)
        assert est.tree_.max_depth == 1
        assert_array_equal(est.predict(X), np.full((4,), 0.5))


def test_big_input():
    # Test if the warning for too large inputs is appropriate.
    X = np.repeat(10**40.0, 4).astype(np.float64).reshape(-1, 1)
    clf = DecisionTreeClassifier()
    with pytest.raises(ValueError, match="float32"):
        clf.fit(X, [0, 1, 0, 1])


def test_realloc():
    from sklearn.tree._utils import _realloc_test

    with pytest.raises(MemoryError):
        _realloc_test()


def test_huge_allocations():
    n_bits = 8 * struct.calcsize("P")

    X = np.random.randn(10, 2)
    y = np.random.randint(0, 2, 10)

    # Sanity check: we cannot request more memory than the size of the address
    # space. Currently raises OverflowError.
    huge = 2 ** (n_bits + 1)
    clf = DecisionTreeClassifier(splitter="best", max_leaf_nodes=huge)
    with pytest.raises(Exception):
        clf.fit(X, y)

    # Non-regression test: MemoryError used to be dropped by Cython
    # because of missing "except *".
    huge = 2 ** (n_bits - 1) - 1
    clf = DecisionTreeClassifier(splitter="best", max_leaf_nodes=huge)
    with pytest.raises(MemoryError):
        clf.fit(X, y)


def check_sparse_input(tree, dataset, max_depth=None):
    TreeEstimator = ALL_TREES[tree]
    X = DATASETS[dataset]["X"]
    y = DATASETS[dataset]["y"]

    # Gain testing time
    if dataset in ["digits", "diabetes"]:
        n_samples = X.shape[0] // 5
        X = X[:n_samples]
        y = y[:n_samples]

    for sparse_container in COO_CONTAINERS + CSC_CONTAINERS + CSR_CONTAINERS:
        X_sparse = sparse_container(X)

        # Check the default (depth first search)
        d = TreeEstimator(random_state=0, max_depth=max_depth).fit(X, y)
        s = TreeEstimator(random_state=0, max_depth=max_depth).fit(X_sparse, y)

        assert_tree_equal(
            d.tree_,
            s.tree_,
            "{0} with dense and sparse format gave different trees".format(tree),
        )

        y_pred = d.predict(X)
        if tree in CLF_TREES:
            y_proba = d.predict_proba(X)
            y_log_proba = d.predict_log_proba(X)

        for sparse_container_test in COO_CONTAINERS + CSR_CONTAINERS + CSC_CONTAINERS:
            X_sparse_test = sparse_container_test(X_sparse, dtype=np.float32)

            assert_array_almost_equal(s.predict(X_sparse_test), y_pred)

            if tree in CLF_TREES:
                assert_array_almost_equal(s.predict_proba(X_sparse_test), y_proba)
                assert_array_almost_equal(
                    s.predict_log_proba(X_sparse_test), y_log_proba
                )


@pytest.mark.parametrize("tree_type", SPARSE_TREES)
@pytest.mark.parametrize(
    "dataset",
    (
        "clf_small",
        "toy",
        "digits",
        "multilabel",
        "sparse-pos",
        "sparse-neg",
        "sparse-mix",
        "zeros",
    ),
)
def test_sparse_input(tree_type, dataset):
    max_depth = 3 if dataset == "digits" else None
    check_sparse_input(tree_type, dataset, max_depth)


@pytest.mark.parametrize("tree_type", sorted(set(SPARSE_TREES).intersection(REG_TREES)))
@pytest.mark.parametrize("dataset", ["diabetes", "reg_small"])
def test_sparse_input_reg_trees(tree_type, dataset):
    # Due to numerical instability of MSE and too strict test, we limit the
    # maximal depth
    check_sparse_input(tree_type, dataset, 2)


@pytest.mark.parametrize("tree_type", SPARSE_TREES)
@pytest.mark.parametrize("dataset", ["sparse-pos", "sparse-neg", "sparse-mix", "zeros"])
@pytest.mark.parametrize("csc_container", CSC_CONTAINERS)
def test_sparse_parameters(tree_type, dataset, csc_container):
    TreeEstimator = ALL_TREES[tree_type]
    X = DATASETS[dataset]["X"]
    X_sparse = csc_container(X)
    y = DATASETS[dataset]["y"]

    # Check max_features
    d = TreeEstimator(random_state=0, max_features=1, max_depth=2).fit(X, y)
    s = TreeEstimator(random_state=0, max_features=1, max_depth=2).fit(X_sparse, y)
    assert_tree_equal(
        d.tree_,
        s.tree_,
        "{0} with dense and sparse format gave different trees".format(tree_type),
    )
    assert_array_almost_equal(s.predict(X), d.predict(X))

    # Check min_samples_split
    d = TreeEstimator(random_state=0, max_features=1, min_samples_split=10).fit(X, y)
    s = TreeEstimator(random_state=0, max_features=1, min_samples_split=10).fit(
        X_sparse, y
    )
    assert_tree_equal(
        d.tree_,
        s.tree_,
        "{0} with dense and sparse format gave different trees".format(tree_type),
    )
    assert_array_almost_equal(s.predict(X), d.predict(X))

    # Check min_samples_leaf
    d = TreeEstimator(random_state=0, min_samples_leaf=X_sparse.shape[0] // 2).fit(X, y)
    s = TreeEstimator(random_state=0, min_samples_leaf=X_sparse.shape[0] // 2).fit(
        X_sparse, y
    )
    assert_tree_equal(
        d.tree_,
        s.tree_,
        "{0} with dense and sparse format gave different trees".format(tree_type),
    )
    assert_array_almost_equal(s.predict(X), d.predict(X))

    # Check best-first search
    d = TreeEstimator(random_state=0, max_leaf_nodes=3).fit(X, y)
    s = TreeEstimator(random_state=0, max_leaf_nodes=3).fit(X_sparse, y)
    assert_tree_equal(
        d.tree_,
        s.tree_,
        "{0} with dense and sparse format gave different trees".format(tree_type),
    )
    assert_array_almost_equal(s.predict(X), d.predict(X))


@pytest.mark.parametrize(
    "tree_type, criterion",
    list(product([tree for tree in SPARSE_TREES if tree in REG_TREES], REG_CRITERIONS))
    + list(
        product([tree for tree in SPARSE_TREES if tree in CLF_TREES], CLF_CRITERIONS)
    ),
)
@pytest.mark.parametrize("dataset", ["sparse-pos", "sparse-neg", "sparse-mix", "zeros"])
@pytest.mark.parametrize("csc_container", CSC_CONTAINERS)
def test_sparse_criteria(tree_type, dataset, csc_container, criterion):
    TreeEstimator = ALL_TREES[tree_type]
    X = DATASETS[dataset]["X"]
    X_sparse = csc_container(X)
    y = DATASETS[dataset]["y"]

    d = TreeEstimator(random_state=0, max_depth=3, criterion=criterion).fit(X, y)
    s = TreeEstimator(random_state=0, max_depth=3, criterion=criterion).fit(X_sparse, y)

    assert_tree_equal(
        d.tree_,
        s.tree_,
        "{0} with dense and sparse format gave different trees".format(tree_type),
    )
    assert_array_almost_equal(s.predict(X), d.predict(X))


@pytest.mark.parametrize("tree_type", SPARSE_TREES)
@pytest.mark.parametrize(
    "csc_container,csr_container", zip(CSC_CONTAINERS, CSR_CONTAINERS)
)
def test_explicit_sparse_zeros(tree_type, csc_container, csr_container):
    TreeEstimator = ALL_TREES[tree_type]
    max_depth = 3
    n_features = 10

    # n_samples set n_feature to ease construction of a simultaneous
    # construction of a csr and csc matrix
    n_samples = n_features
    samples = np.arange(n_samples)

    # Generate X, y
    random_state = check_random_state(0)
    indices = []
    data = []
    offset = 0
    indptr = [offset]
    for i in range(n_features):
        n_nonzero_i = random_state.binomial(n_samples, 0.5)
        indices_i = random_state.permutation(samples)[:n_nonzero_i]
        indices.append(indices_i)
        data_i = random_state.binomial(3, 0.5, size=(n_nonzero_i,)) - 1
        data.append(data_i)
        offset += n_nonzero_i
        indptr.append(offset)

    indices = np.concatenate(indices).astype(np.int32)
    indptr = np.array(indptr, dtype=np.int32)
    data = np.array(np.concatenate(data), dtype=np.float32)
    X_sparse = csc_container((data, indices, indptr), shape=(n_samples, n_features))
    X = X_sparse.toarray()
    X_sparse_test = csr_container(
        (data, indices, indptr), shape=(n_samples, n_features)
    )
    X_test = X_sparse_test.toarray()
    y = random_state.randint(0, 3, size=(n_samples,))

    # Ensure that X_sparse_test owns its data, indices and indptr array
    X_sparse_test = X_sparse_test.copy()

    # Ensure that we have explicit zeros
    assert (X_sparse.data == 0.0).sum() > 0
    assert (X_sparse_test.data == 0.0).sum() > 0

    # Perform the comparison
    d = TreeEstimator(random_state=0, max_depth=max_depth).fit(X, y)
    s = TreeEstimator(random_state=0, max_depth=max_depth).fit(X_sparse, y)

    assert_tree_equal(
        d.tree_,
        s.tree_,
        "{0} with dense and sparse format gave different trees".format(tree),
    )

    Xs = (X_test, X_sparse_test)
    for X1, X2 in product(Xs, Xs):
        assert_array_almost_equal(s.tree_.apply(X1), d.tree_.apply(X2))
        assert_array_almost_equal(s.apply(X1), d.apply(X2))
        assert_array_almost_equal(s.apply(X1), s.tree_.apply(X1))

        assert_array_almost_equal(
            s.tree_.decision_path(X1).toarray(), d.tree_.decision_path(X2).toarray()
        )
        assert_array_almost_equal(
            s.decision_path(X1).toarray(), d.decision_path(X2).toarray()
        )
        assert_array_almost_equal(
            s.decision_path(X1).toarray(), s.tree_.decision_path(X1).toarray()
        )

        assert_array_almost_equal(s.predict(X1), d.predict(X2))

        if tree in CLF_TREES:
            assert_array_almost_equal(s.predict_proba(X1), d.predict_proba(X2))


def check_raise_error_on_1d_input(name):
    TreeEstimator = ALL_TREES[name]

    X = iris.data[:, 0].ravel()
    X_2d = iris.data[:, 0].reshape((-1, 1))
    y = iris.target

    with pytest.raises(ValueError):
        TreeEstimator(random_state=0).fit(X, y)

    est = TreeEstimator(random_state=0)
    est.fit(X_2d, y)
    with pytest.raises(ValueError):
        est.predict([X])


@pytest.mark.parametrize("name", ALL_TREES)
def test_1d_input(name):
    with ignore_warnings():
        check_raise_error_on_1d_input(name)


@pytest.mark.parametrize("name", ALL_TREES)
@pytest.mark.parametrize("sparse_container", [None] + CSC_CONTAINERS)
def test_min_weight_leaf_split_level(name, sparse_container):
    TreeEstimator = ALL_TREES[name]

    X = np.array([[0], [0], [0], [0], [1]])
    y = [0, 0, 0, 0, 1]
    sample_weight = [0.2, 0.2, 0.2, 0.2, 0.2]
    if sparse_container is not None:
        X = sparse_container(X)

    est = TreeEstimator(random_state=0)
    est.fit(X, y, sample_weight=sample_weight)
    assert est.tree_.max_depth == 1

    est = TreeEstimator(random_state=0, min_weight_fraction_leaf=0.4)
    est.fit(X, y, sample_weight=sample_weight)
    assert est.tree_.max_depth == 0


@pytest.mark.parametrize("name", ALL_TREES)
def test_public_apply_all_trees(name):
    X_small32 = X_small.astype(tree._tree.DTYPE, copy=False)

    est = ALL_TREES[name]()
    est.fit(X_small, y_small)
    assert_array_equal(est.apply(X_small), est.tree_.apply(X_small32))


@pytest.mark.parametrize("name", SPARSE_TREES)
@pytest.mark.parametrize("csr_container", CSR_CONTAINERS)
def test_public_apply_sparse_trees(name, csr_container):
    X_small32 = csr_container(X_small.astype(tree._tree.DTYPE, copy=False))

    est = ALL_TREES[name]()
    est.fit(X_small, y_small)
    assert_array_equal(est.apply(X_small), est.tree_.apply(X_small32))


def test_decision_path_hardcoded():
    X = iris.data
    y = iris.target
    est = DecisionTreeClassifier(random_state=0, max_depth=1).fit(X, y)
    node_indicator = est.decision_path(X[:2]).toarray()
    assert_array_equal(node_indicator, [[1, 1, 0], [1, 0, 1]])


@pytest.mark.parametrize("name", ALL_TREES)
def test_decision_path(name):
    X = iris.data
    y = iris.target
    n_samples = X.shape[0]

    TreeEstimator = ALL_TREES[name]
    est = TreeEstimator(random_state=0, max_depth=2)
    est.fit(X, y)

    node_indicator_csr = est.decision_path(X)
    node_indicator = node_indicator_csr.toarray()
    assert node_indicator.shape == (n_samples, est.tree_.node_count)

    # Assert that leaves index are correct
    leaves = est.apply(X)
    leave_indicator = [node_indicator[i, j] for i, j in enumerate(leaves)]
    assert_array_almost_equal(leave_indicator, np.ones(shape=n_samples))

    # Ensure only one leave node per sample
    all_leaves = est.tree_.children_left == TREE_LEAF
    assert_array_almost_equal(
        np.dot(node_indicator, all_leaves), np.ones(shape=n_samples)
    )

    # Ensure max depth is consistent with sum of indicator
    max_depth = node_indicator.sum(axis=1).max()
    assert est.tree_.max_depth <= max_depth


@pytest.mark.parametrize("name", ALL_TREES)
@pytest.mark.parametrize("csr_container", CSR_CONTAINERS)
def test_no_sparse_y_support(name, csr_container):
    # Currently we don't support sparse y
    X, y = X_multilabel, csr_container(y_multilabel)
    TreeEstimator = ALL_TREES[name]
    with pytest.raises(TypeError):
        TreeEstimator(random_state=0).fit(X, y)


def test_mae():
    """Check MAE criterion produces correct results on small toy datasets:

    ## First toy dataset
    ------------------
    | X | y | weight |
    ------------------
    | 3 | 3 |  0.1   |
    | 5 | 3 |  0.3   |
    | 8 | 4 |  1.0   |
    | 3 | 6 |  0.6   |
    | 5 | 7 |  0.3   |
    ------------------
    |sum wt:|  2.3   |
    ------------------

    Because we are dealing with sample weights, we cannot find the median by
    simply choosing/averaging the centre value(s), instead we consider the
    median where 50% of the cumulative weight is found (in a y sorted data set)
    . Therefore with regards to this test data, the cumulative weight is >= 50%
    when y = 4.  Therefore:
    Median = 4

    For all the samples, we can get the total error by summing:
    Absolute(Median - y) * weight

    I.e., total error = (Absolute(4 - 3) * 0.1)
                      + (Absolute(4 - 3) * 0.3)
                      + (Absolute(4 - 4) * 1.0)
                      + (Absolute(4 - 6) * 0.6)
                      + (Absolute(4 - 7) * 0.3)
                      = 2.5

    Impurity = Total error / total weight
             = 2.5 / 2.3
             = 1.08695652173913
             ------------------

    From this root node, the next best split is between X values of 3 and 5.
    Thus, we have left and right child nodes:

    LEFT                    RIGHT
    ------------------      ------------------
    | X | y | weight |      | X | y | weight |
    ------------------      ------------------
    | 3 | 3 |  0.1   |      | 5 | 3 |  0.3   |
    | 3 | 6 |  0.6   |      | 8 | 4 |  1.0   |
    ------------------      | 5 | 7 |  0.3   |
    |sum wt:|  0.7   |      ------------------
    ------------------      |sum wt:|  1.6   |
                            ------------------

    Impurity is found in the same way:
    Left node Median = 6
    Total error = (Absolute(6 - 3) * 0.1)
                + (Absolute(6 - 6) * 0.6)
                = 0.3

    Left Impurity = Total error / total weight
            = 0.3 / 0.7
            = 0.428571428571429
            -------------------

    Likewise for Right node:
    Right node Median = 4
    Total error = (Absolute(4 - 3) * 0.3)
                + (Absolute(4 - 4) * 1.0)
                + (Absolute(4 - 7) * 0.3)
                = 1.2

    Right Impurity = Total error / total weight
            = 1.2 / 1.6
            = 0.75
            ------

    ## Second toy dataset:
    ------------------
    | X | y | weight |
    ------------------
    | 1 | 1 |   3    |
    | 2 | 1 |   3    |
    | 3 | 3 |   2    |
    | 4 | 1 |   1    |
    | 5 | 2 |   2    |
    ------------------
    |sum wt:|   11   |
    ------------------

    The weighted median is 1
    Total error = Absolute(1 - 3) * 2 + Absolute(1 - 2) * 2 = 6

    The best split is between X values of 2 and 3, with:
    - left node being the first 2 data points, both with y=1
      => AE and impurity is 0
    - right node being the last 3 data points, weighted median is 2.
      Total error = (Absolute(2 - 3) * 2)
                  + (Absolute(2 - 1) * 1)
                  + (Absolute(2 - 2) * 2)
                  = 3
    """
    dt_mae = DecisionTreeRegressor(
        random_state=0, criterion="absolute_error", max_leaf_nodes=2
    )

    # Test MAE where sample weights are non-uniform (as illustrated above):
    dt_mae.fit(
        X=[[3], [5], [3], [8], [5]],
        y=[6, 7, 3, 4, 3],
        sample_weight=[0.6, 0.3, 0.1, 1.0, 0.3],
    )
    assert_allclose(dt_mae.tree_.impurity, [2.5 / 2.3, 0.3 / 0.7, 1.2 / 1.6])
    assert_array_equal(dt_mae.tree_.value.flat, [4.0, 6.0, 4.0])

    # Test MAE where all sample weights are uniform:
    dt_mae.fit(X=[[3], [5], [3], [8], [5]], y=[6, 7, 3, 4, 3], sample_weight=np.ones(5))
    assert_array_equal(dt_mae.tree_.impurity, [1.4, 1.5, 4.0 / 3.0])
    assert_array_equal(dt_mae.tree_.value.flat, [4, 4.5, 4.0])

    # Test MAE where a `sample_weight` is not explicitly provided.
    # This is equivalent to providing uniform sample weights, though
    # the internal logic is different:
    dt_mae.fit(X=[[3], [5], [3], [8], [5]], y=[6, 7, 3, 4, 3])
    assert_array_equal(dt_mae.tree_.impurity, [1.4, 1.5, 4.0 / 3.0])
    assert_array_equal(dt_mae.tree_.value.flat, [4, 4.5, 4.0])

    dt_mae = DecisionTreeRegressor(
        random_state=0,
        criterion="absolute_error",
        max_depth=1,  # stop after one split
    )
    X = [[1], [2], [3], [4], [5]]
    dt_mae.fit(
        X=X,
        y=[1, 1, 3, 1, 2],
        sample_weight=[3, 3, 2, 1, 2],
    )
    assert_allclose(dt_mae.predict(X), [1, 1, 2, 2, 2])
    assert_allclose(dt_mae.tree_.impurity, [6 / 11, 0, 3 / 5])
    assert_array_equal(dt_mae.tree_.value.flat, [1, 1, 2])


def test_criterion_copy():
    # Let's check whether copy of our criterion has the same type
    # and properties as original
    n_outputs = 3
    n_classes = np.arange(3, dtype=np.intp)
    n_samples = 100

    def _pickle_copy(obj):
        return pickle.loads(pickle.dumps(obj))

    for copy_func in [copy.copy, copy.deepcopy, _pickle_copy]:
        for _, typename in CRITERIA_CLF.items():
            criteria = typename(n_outputs, n_classes)
            result = copy_func(criteria).__reduce__()
            typename_, (n_outputs_, n_classes_), _ = result
            assert typename == typename_
            assert n_outputs == n_outputs_
            assert_array_equal(n_classes, n_classes_)

        for name, typename in CRITERIA_REG.items():
            args = (n_outputs, n_samples)
            if name == "absolute_error" or name == "pinball":
                args = (*args, 0.5)
            criteria = typename(*args)
            result = copy_func(criteria).__reduce__()
            typename_, args_, _ = result
            assert typename == typename_
            assert args == args_


@pytest.mark.parametrize("sparse_container", [None] + CSC_CONTAINERS)
def test_empty_leaf_infinite_threshold(sparse_container):
    # try to make empty leaf by using near infinite value.
    data = np.random.RandomState(0).randn(100, 11) * 2e38
    data = xpx.nan_to_num(data.astype("float32"))
    X = data[:, :-1]
    if sparse_container is not None:
        X = sparse_container(X)
    y = data[:, -1]

    tree = DecisionTreeRegressor(random_state=0).fit(X, y)
    terminal_regions = tree.apply(X)
    left_leaf = set(np.where(tree.tree_.children_left == TREE_LEAF)[0])
    empty_leaf = left_leaf.difference(terminal_regions)
    infinite_threshold = np.where(~np.isfinite(tree.tree_.threshold))[0]
    assert len(infinite_threshold) == 0
    assert len(empty_leaf) == 0


@pytest.mark.parametrize(
    "dataset", sorted(set(DATASETS.keys()) - {"reg_small", "diabetes"})
)
@pytest.mark.parametrize("tree_cls", [DecisionTreeClassifier, ExtraTreeClassifier])
def test_prune_tree_classifier_are_subtrees(dataset, tree_cls):
    dataset = DATASETS[dataset]
    X, y = dataset["X"], dataset["y"]
    est = tree_cls(max_leaf_nodes=20, random_state=0)
    info = est.cost_complexity_pruning_path(X, y)

    pruning_path = info.ccp_alphas
    impurities = info.impurities
    assert np.all(np.diff(pruning_path) >= 0)
    assert np.all(np.diff(impurities) >= 0)

    assert_pruning_creates_subtree(tree_cls, X, y, pruning_path)


@pytest.mark.parametrize("dataset", DATASETS.keys())
@pytest.mark.parametrize("tree_cls", [DecisionTreeRegressor, ExtraTreeRegressor])
def test_prune_tree_regression_are_subtrees(dataset, tree_cls):
    dataset = DATASETS[dataset]
    X, y = dataset["X"], dataset["y"]

    est = tree_cls(max_leaf_nodes=20, random_state=0)
    info = est.cost_complexity_pruning_path(X, y)

    pruning_path = info.ccp_alphas
    impurities = info.impurities
    assert np.all(np.diff(pruning_path) >= 0)
    assert np.all(np.diff(impurities) >= 0)

    assert_pruning_creates_subtree(tree_cls, X, y, pruning_path)


def test_prune_single_node_tree():
    # single node tree
    clf1 = DecisionTreeClassifier(random_state=0)
    clf1.fit([[0], [1]], [0, 0])

    # pruned single node tree
    clf2 = DecisionTreeClassifier(random_state=0, ccp_alpha=10)
    clf2.fit([[0], [1]], [0, 0])

    assert_is_subtree(clf1.tree_, clf2.tree_)


def assert_pruning_creates_subtree(estimator_cls, X, y, pruning_path):
    # generate trees with increasing alphas
    estimators = []
    for ccp_alpha in pruning_path:
        est = estimator_cls(max_leaf_nodes=20, ccp_alpha=ccp_alpha, random_state=0).fit(
            X, y
        )
        estimators.append(est)

    # A pruned tree must be a subtree of the previous tree (which had a
    # smaller ccp_alpha)
    for prev_est, next_est in pairwise(estimators):
        assert_is_subtree(prev_est.tree_, next_est.tree_)


def assert_is_subtree(tree, subtree):
    assert tree.node_count >= subtree.node_count
    assert tree.max_depth >= subtree.max_depth

    tree_c_left = tree.children_left
    tree_c_right = tree.children_right
    subtree_c_left = subtree.children_left
    subtree_c_right = subtree.children_right

    stack = [(0, 0)]
    while stack:
        tree_node_idx, subtree_node_idx = stack.pop()
        assert_array_almost_equal(
            tree.value[tree_node_idx], subtree.value[subtree_node_idx]
        )
        assert_almost_equal(
            tree.impurity[tree_node_idx], subtree.impurity[subtree_node_idx]
        )
        assert_almost_equal(
            tree.n_node_samples[tree_node_idx], subtree.n_node_samples[subtree_node_idx]
        )
        assert_almost_equal(
            tree.weighted_n_node_samples[tree_node_idx],
            subtree.weighted_n_node_samples[subtree_node_idx],
        )

        if subtree_c_left[subtree_node_idx] == subtree_c_right[subtree_node_idx]:
            # is a leaf
            assert_almost_equal(TREE_UNDEFINED, subtree.threshold[subtree_node_idx])
        else:
            # not a leaf
            assert_almost_equal(
                tree.threshold[tree_node_idx], subtree.threshold[subtree_node_idx]
            )
            stack.append((tree_c_left[tree_node_idx], subtree_c_left[subtree_node_idx]))
            stack.append(
                (tree_c_right[tree_node_idx], subtree_c_right[subtree_node_idx])
            )


@pytest.mark.parametrize("name", ALL_TREES)
@pytest.mark.parametrize("splitter", ["best", "random"])
@pytest.mark.parametrize("sparse_container", [None] + CSC_CONTAINERS + CSR_CONTAINERS)
def test_apply_path_readonly_all_trees(name, splitter, sparse_container):
    dataset = DATASETS["clf_small"]
    X_small = dataset["X"].astype(tree._tree.DTYPE, copy=False)
    if sparse_container is None:
        X_readonly = create_memmap_backed_data(X_small)
    else:
        X_readonly = sparse_container(dataset["X"])

        X_readonly.data = np.array(X_readonly.data, dtype=tree._tree.DTYPE)
        (
            X_readonly.data,
            X_readonly.indices,
            X_readonly.indptr,
        ) = create_memmap_backed_data(
            (X_readonly.data, X_readonly.indices, X_readonly.indptr)
        )

    y_readonly = create_memmap_backed_data(np.array(y_small, dtype=tree._tree.DTYPE))
    est = ALL_TREES[name](splitter=splitter)
    est.fit(X_readonly, y_readonly)
    assert_array_equal(est.predict(X_readonly), est.predict(X_small))
    assert_array_equal(
        est.decision_path(X_readonly).todense(), est.decision_path(X_small).todense()
    )


@pytest.mark.parametrize("criterion", ["squared_error", "friedman_mse", "poisson"])
@pytest.mark.parametrize("Tree", REG_TREES.values())
def test_balance_property(criterion, Tree):
    # Test that sum(y_pred)=sum(y_true) on training set.
    # This works if the mean is predicted (should even be true for each leaf).
    # MAE predicts the median and is therefore excluded from this test.

    # Choose a training set with non-negative targets (for poisson)
    X, y = diabetes.data, diabetes.target
    reg = Tree(criterion=criterion)
    reg.fit(X, y)
    assert np.sum(reg.predict(X)) == pytest.approx(np.sum(y))


@pytest.mark.parametrize("seed", range(3))
def test_poisson_zero_nodes(seed):
    # Test that sum(y)=0 and therefore y_pred=0 is forbidden on nodes.
    X = [[0, 0], [0, 1], [0, 2], [0, 3], [1, 0], [1, 2], [1, 2], [1, 3]]
    y = [0, 0, 0, 0, 1, 2, 3, 4]
    # Note that X[:, 0] == 0 is a 100% indicator for y == 0. The tree can
    # easily learn that:
    reg = DecisionTreeRegressor(criterion="squared_error", random_state=seed)
    reg.fit(X, y)
    assert np.amin(reg.predict(X)) == 0
    # whereas Poisson must predict strictly positive numbers
    reg = DecisionTreeRegressor(criterion="poisson", random_state=seed)
    reg.fit(X, y)
    assert np.all(reg.predict(X) > 0)

    # Test additional dataset where something could go wrong.
    n_features = 10
    X, y = datasets.make_regression(
        effective_rank=n_features * 2 // 3,
        tail_strength=0.6,
        n_samples=1_000,
        n_features=n_features,
        n_informative=n_features * 2 // 3,
        random_state=seed,
    )
    # some excess zeros
    y[(-1 < y) & (y < 0)] = 0
    # make sure the target is positive
    y = np.abs(y)
    reg = DecisionTreeRegressor(criterion="poisson", random_state=seed)
    reg.fit(X, y)
    assert np.all(reg.predict(X) > 0)


def test_poisson_vs_mse():
    # For a Poisson distributed target, Poisson loss should give better results
    # than squared error measured in Poisson deviance as metric.
    # We have a similar test, test_poisson(), in
    # sklearn/ensemble/_hist_gradient_boosting/tests/test_gradient_boosting.py
    rng = np.random.RandomState(42)
    n_train, n_test, n_features = 500, 500, 10
    X = datasets.make_low_rank_matrix(
        n_samples=n_train + n_test, n_features=n_features, random_state=rng
    )
    # We create a log-linear Poisson model and downscale coef as it will get
    # exponentiated.
    coef = rng.uniform(low=-2, high=2, size=n_features) / np.max(X, axis=0)
    y = rng.poisson(lam=np.exp(X @ coef))
    X_train, X_test, y_train, y_test = train_test_split(
        X, y, test_size=n_test, random_state=rng
    )
    # We prevent some overfitting by setting min_samples_split=10.
    tree_poi = DecisionTreeRegressor(
        criterion="poisson", min_samples_split=10, random_state=rng
    )
    tree_mse = DecisionTreeRegressor(
        criterion="squared_error", min_samples_split=10, random_state=rng
    )

    tree_poi.fit(X_train, y_train)
    tree_mse.fit(X_train, y_train)
    dummy = DummyRegressor(strategy="mean").fit(X_train, y_train)

    for X, y, val in [(X_train, y_train, "train"), (X_test, y_test, "test")]:
        metric_poi = mean_poisson_deviance(y, tree_poi.predict(X))
        # squared_error might produce non-positive predictions => clip
        metric_mse = mean_poisson_deviance(y, np.clip(tree_mse.predict(X), 1e-15, None))
        metric_dummy = mean_poisson_deviance(y, dummy.predict(X))
        # As squared_error might correctly predict 0 in train set, its train
        # score can be better than Poisson. This is no longer the case for the
        # test set.
        if val == "test":
            assert metric_poi < 0.5 * metric_mse
        assert metric_poi < 0.75 * metric_dummy


@pytest.mark.parametrize("Tree", [DecisionTreeClassifier, ExtraTreeClassifier])
@pytest.mark.parametrize("n_classes", [2, 4])
def test_criterion_entropy_same_as_log_loss(Tree, n_classes):
    """Test that criterion=entropy gives same as log_loss."""
    n_samples, n_features = 50, 5
    X, y = datasets.make_classification(
        n_classes=n_classes,
        n_samples=n_samples,
        n_features=n_features,
        n_informative=n_features,
        n_redundant=0,
        random_state=42,
    )
    tree_log_loss = Tree(criterion="log_loss", random_state=43).fit(X, y)
    tree_entropy = Tree(criterion="entropy", random_state=43).fit(X, y)

    assert_tree_equal(
        tree_log_loss.tree_,
        tree_entropy.tree_,
        f"{Tree!r} with criterion 'entropy' and 'log_loss' gave different trees.",
    )
    assert_allclose(tree_log_loss.predict(X), tree_entropy.predict(X))


def test_different_endianness_pickle():
    X, y = datasets.make_classification(random_state=0)

    clf = DecisionTreeClassifier(random_state=0, max_depth=3)
    clf.fit(X, y)
    score = clf.score(X, y)

    def reduce_ndarray(arr):
        return arr.byteswap().view(arr.dtype.newbyteorder()).__reduce__()

    def get_pickle_non_native_endianness():
        f = io.BytesIO()
        p = pickle.Pickler(f)
        p.dispatch_table = copyreg.dispatch_table.copy()
        p.dispatch_table[np.ndarray] = reduce_ndarray

        p.dump(clf)
        f.seek(0)
        return f

    new_clf = pickle.load(get_pickle_non_native_endianness())
    new_score = new_clf.score(X, y)
    assert np.isclose(score, new_score)


def test_different_endianness_joblib_pickle():
    X, y = datasets.make_classification(random_state=0)

    clf = DecisionTreeClassifier(random_state=0, max_depth=3)
    clf.fit(X, y)
    score = clf.score(X, y)

    class NonNativeEndiannessNumpyPickler(NumpyPickler):
        def save(self, obj):
            if isinstance(obj, np.ndarray):
                obj = obj.byteswap().view(obj.dtype.newbyteorder())
            super().save(obj)

    def get_joblib_pickle_non_native_endianness():
        f = io.BytesIO()
        p = NonNativeEndiannessNumpyPickler(f)

        p.dump(clf)
        f.seek(0)
        return f

    new_clf = joblib.load(get_joblib_pickle_non_native_endianness())
    new_score = new_clf.score(X, y)
    assert np.isclose(score, new_score)


def get_different_bitness_node_ndarray(node_ndarray):
    new_dtype_for_indexing_fields = np.int64 if _IS_32BIT else np.int32

    # field names in Node struct with SIZE_t types (see sklearn/tree/_tree.pxd)
    indexing_field_names = ["left_child", "right_child", "feature", "n_node_samples"]

    new_dtype_dict = {
        name: dtype for name, (dtype, _) in node_ndarray.dtype.fields.items()
    }
    for name in indexing_field_names:
        new_dtype_dict[name] = new_dtype_for_indexing_fields

    new_dtype = np.dtype(
        {"names": list(new_dtype_dict.keys()), "formats": list(new_dtype_dict.values())}
    )
    return node_ndarray.astype(new_dtype, casting="same_kind")


def get_different_alignment_node_ndarray(node_ndarray):
    new_dtype_dict = {
        name: dtype for name, (dtype, _) in node_ndarray.dtype.fields.items()
    }
    offsets = [offset for dtype, offset in node_ndarray.dtype.fields.values()]
    shifted_offsets = [8 + offset for offset in offsets]

    new_dtype = np.dtype(
        {
            "names": list(new_dtype_dict.keys()),
            "formats": list(new_dtype_dict.values()),
            "offsets": shifted_offsets,
        }
    )
    return node_ndarray.astype(new_dtype, casting="same_kind")


def reduce_tree_with_different_bitness(tree):
    new_dtype = np.int64 if _IS_32BIT else np.int32
    tree_cls, (n_features, n_classes, n_outputs), state = tree.__reduce__()
    new_n_classes = n_classes.astype(new_dtype, casting="same_kind")

    new_state = state.copy()
    new_state["nodes"] = get_different_bitness_node_ndarray(new_state["nodes"])

    return (tree_cls, (n_features, new_n_classes, n_outputs), new_state)


def test_different_bitness_pickle():
    X, y = datasets.make_classification(random_state=0)

    clf = DecisionTreeClassifier(random_state=0, max_depth=3)
    clf.fit(X, y)
    score = clf.score(X, y)

    def pickle_dump_with_different_bitness():
        f = io.BytesIO()
        p = pickle.Pickler(f)
        p.dispatch_table = copyreg.dispatch_table.copy()
        p.dispatch_table[CythonTree] = reduce_tree_with_different_bitness

        p.dump(clf)
        f.seek(0)
        return f

    new_clf = pickle.load(pickle_dump_with_different_bitness())
    new_score = new_clf.score(X, y)
    assert score == pytest.approx(new_score)


def test_different_bitness_joblib_pickle():
    # Make sure that a platform specific pickle generated on a 64 bit
    # platform can be converted at pickle load time into an estimator
    # with Cython code that works with the host's native integer precision
    # to index nodes in the tree data structure when the host is a 32 bit
    # platform (and vice versa).
    X, y = datasets.make_classification(random_state=0)

    clf = DecisionTreeClassifier(random_state=0, max_depth=3)
    clf.fit(X, y)
    score = clf.score(X, y)

    def joblib_dump_with_different_bitness():
        f = io.BytesIO()
        p = NumpyPickler(f)
        p.dispatch_table = copyreg.dispatch_table.copy()
        p.dispatch_table[CythonTree] = reduce_tree_with_different_bitness

        p.dump(clf)
        f.seek(0)
        return f

    new_clf = joblib.load(joblib_dump_with_different_bitness())
    new_score = new_clf.score(X, y)
    assert score == pytest.approx(new_score)


def test_check_n_classes():
    expected_dtype = np.dtype(np.int32) if _IS_32BIT else np.dtype(np.int64)
    allowed_dtypes = [np.dtype(np.int32), np.dtype(np.int64)]
    allowed_dtypes += [dt.newbyteorder() for dt in allowed_dtypes]

    n_classes = np.array([0, 1], dtype=expected_dtype)
    for dt in allowed_dtypes:
        _check_n_classes(n_classes.astype(dt), expected_dtype)

    with pytest.raises(ValueError, match="Wrong dimensions.+n_classes"):
        wrong_dim_n_classes = np.array([[0, 1]], dtype=expected_dtype)
        _check_n_classes(wrong_dim_n_classes, expected_dtype)

    with pytest.raises(ValueError, match="n_classes.+incompatible dtype"):
        wrong_dtype_n_classes = n_classes.astype(np.float64)
        _check_n_classes(wrong_dtype_n_classes, expected_dtype)


def test_check_value_ndarray():
    expected_dtype = np.dtype(np.float64)
    expected_shape = (5, 1, 2)
    value_ndarray = np.zeros(expected_shape, dtype=expected_dtype)

    allowed_dtypes = [expected_dtype, expected_dtype.newbyteorder()]

    for dt in allowed_dtypes:
        _check_value_ndarray(
            value_ndarray, expected_dtype=dt, expected_shape=expected_shape
        )

    with pytest.raises(ValueError, match="Wrong shape.+value array"):
        _check_value_ndarray(
            value_ndarray, expected_dtype=expected_dtype, expected_shape=(1, 2)
        )

    for problematic_arr in [value_ndarray[:, :, :1], np.asfortranarray(value_ndarray)]:
        with pytest.raises(ValueError, match="value array.+C-contiguous"):
            _check_value_ndarray(
                problematic_arr,
                expected_dtype=expected_dtype,
                expected_shape=problematic_arr.shape,
            )

    with pytest.raises(ValueError, match="value array.+incompatible dtype"):
        _check_value_ndarray(
            value_ndarray.astype(np.float32),
            expected_dtype=expected_dtype,
            expected_shape=expected_shape,
        )


def test_check_node_ndarray():
    expected_dtype = NODE_DTYPE

    node_ndarray = np.zeros((5,), dtype=expected_dtype)

    valid_node_ndarrays = [
        node_ndarray,
        get_different_bitness_node_ndarray(node_ndarray),
        get_different_alignment_node_ndarray(node_ndarray),
    ]
    valid_node_ndarrays += [
        arr.astype(arr.dtype.newbyteorder()) for arr in valid_node_ndarrays
    ]

    for arr in valid_node_ndarrays:
        _check_node_ndarray(node_ndarray, expected_dtype=expected_dtype)

    with pytest.raises(ValueError, match="Wrong dimensions.+node array"):
        problematic_node_ndarray = np.zeros((5, 2), dtype=expected_dtype)
        _check_node_ndarray(problematic_node_ndarray, expected_dtype=expected_dtype)

    with pytest.raises(ValueError, match="node array.+C-contiguous"):
        problematic_node_ndarray = node_ndarray[::2]
        _check_node_ndarray(problematic_node_ndarray, expected_dtype=expected_dtype)

    dtype_dict = {name: dtype for name, (dtype, _) in node_ndarray.dtype.fields.items()}

    # array with wrong 'threshold' field dtype (int64 rather than float64)
    new_dtype_dict = dtype_dict.copy()
    new_dtype_dict["threshold"] = np.int64

    new_dtype = np.dtype(
        {"names": list(new_dtype_dict.keys()), "formats": list(new_dtype_dict.values())}
    )
    problematic_node_ndarray = node_ndarray.astype(new_dtype)

    with pytest.raises(ValueError, match="node array.+incompatible dtype"):
        _check_node_ndarray(problematic_node_ndarray, expected_dtype=expected_dtype)

    # array with wrong 'left_child' field dtype (float64 rather than int64 or int32)
    new_dtype_dict = dtype_dict.copy()
    new_dtype_dict["left_child"] = np.float64
    new_dtype = np.dtype(
        {"names": list(new_dtype_dict.keys()), "formats": list(new_dtype_dict.values())}
    )

    problematic_node_ndarray = node_ndarray.astype(new_dtype)

    with pytest.raises(ValueError, match="node array.+incompatible dtype"):
        _check_node_ndarray(problematic_node_ndarray, expected_dtype=expected_dtype)


@pytest.mark.parametrize(
    "Splitter", chain(DENSE_SPLITTERS.values(), SPARSE_SPLITTERS.values())
)
def test_splitter_serializable(Splitter):
    """Check that splitters are serializable."""
    rng = np.random.RandomState(42)
    max_features = 10
    n_outputs, n_classes = 2, np.array([3, 2], dtype=np.intp)

    criterion = CRITERIA_CLF["gini"](n_outputs, n_classes)
    splitter = Splitter(criterion, max_features, 5, 0.5, rng, monotonic_cst=None)
    splitter_serialize = pickle.dumps(splitter)

    splitter_back = pickle.loads(splitter_serialize)
    assert splitter_back.max_features == max_features
    assert isinstance(splitter_back, Splitter)


def test_tree_deserialization_from_read_only_buffer(tmpdir):
    """Check that Trees can be deserialized with read only buffers.

    Non-regression test for gh-25584.
    """
    pickle_path = str(tmpdir.join("clf.joblib"))
    clf = DecisionTreeClassifier(random_state=0)
    clf.fit(X_small, y_small)

    joblib.dump(clf, pickle_path)
    loaded_clf = joblib.load(pickle_path, mmap_mode="r")

    assert_tree_equal(
        loaded_clf.tree_,
        clf.tree_,
        "The trees of the original and loaded classifiers are not equal.",
    )


@pytest.mark.parametrize("Tree", ALL_TREES.values())
def test_min_sample_split_1_error(Tree):
    """Check that an error is raised when min_sample_split=1.

    non-regression test for issue gh-25481.
    """
    X = np.array([[0, 0], [1, 1]])
    y = np.array([0, 1])

    # min_samples_split=1.0 is valid
    Tree(min_samples_split=1.0).fit(X, y)

    # min_samples_split=1 is invalid
    tree = Tree(min_samples_split=1)
    msg = (
        r"'min_samples_split' .* must be an int in the range \[2, inf\) "
        r"or a float in the range \(0.0, 1.0\]"
    )
    with pytest.raises(ValueError, match=msg):
        tree.fit(X, y)


@pytest.mark.parametrize("criterion", ["squared_error", "friedman_mse"])
def test_missing_values_best_splitter_on_equal_nodes_no_missing(criterion):
    """Check missing values goes to correct node during predictions."""
    X = np.array([[0, 1, 2, 3, 8, 9, 11, 12, 15]]).T
    y = np.array([0.1, 0.2, 0.3, 0.2, 1.4, 1.4, 1.5, 1.6, 2.6])

    dtc = DecisionTreeRegressor(random_state=42, max_depth=1, criterion=criterion)
    dtc.fit(X, y)

    # Goes to right node because it has the most data points
    y_pred = dtc.predict([[np.nan]])
    assert_allclose(y_pred, [np.mean(y[-5:])])

    # equal number of elements in both nodes
    X_equal = X[:-1]
    y_equal = y[:-1]

    dtc = DecisionTreeRegressor(random_state=42, max_depth=1, criterion=criterion)
    dtc.fit(X_equal, y_equal)

    # Goes to right node because the implementation sets:
    # missing_go_to_left = n_left > n_right, which is False
    y_pred = dtc.predict([[np.nan]])
    assert_allclose(y_pred, [np.mean(y_equal[-4:])])


@pytest.mark.parametrize("seed", range(3))
@pytest.mark.parametrize("criterion", ["squared_error", "friedman_mse"])
def test_missing_values_random_splitter_on_equal_nodes_no_missing(criterion, seed):
    """Check missing values go to the correct node during predictions for ExtraTree.

    Since ETC use random splits, we use different seeds to verify that the
    left/right node is chosen correctly when the splits occur.
    """
    X = np.array([[0, 1, 2, 3, 8, 9, 11, 12, 15]]).T
    y = np.array([0.1, 0.2, 0.3, 0.2, 1.4, 1.4, 1.5, 1.6, 2.6])

    etr = ExtraTreeRegressor(random_state=seed, max_depth=1, criterion=criterion)
    etr.fit(X, y)

    # Get the left and right children of the root node
    left_child = etr.tree_.children_left[0]
    right_child = etr.tree_.children_right[0]

    # Get the number of samples for the left and right children
    left_samples = etr.tree_.weighted_n_node_samples[left_child]
    right_samples = etr.tree_.weighted_n_node_samples[right_child]
    went_left = left_samples > right_samples

    # predictions
    y_pred_left = etr.tree_.value[left_child][0]
    y_pred_right = etr.tree_.value[right_child][0]

    # Goes to node with the most data points
    y_pred = etr.predict([[np.nan]])
    if went_left:
        assert_allclose(y_pred_left, y_pred)
    else:
        assert_allclose(y_pred_right, y_pred)


@pytest.mark.parametrize("criterion", ["entropy", "gini"])
def test_missing_values_best_splitter_three_classes(criterion):
    """Test when missing values are uniquely present in a class among 3 classes."""
    missing_values_class = 0
    X = np.array([[np.nan] * 4 + [0, 1, 2, 3, 8, 9, 11, 12]]).T
    y = np.array([missing_values_class] * 4 + [1] * 4 + [2] * 4)
    dtc = DecisionTreeClassifier(random_state=42, max_depth=2, criterion=criterion)
    dtc.fit(X, y)

    X_test = np.array([[np.nan, 3, 12]]).T
    y_nan_pred = dtc.predict(X_test)
    # Missing values necessarily are associated to the observed class.
    assert_array_equal(y_nan_pred, [missing_values_class, 1, 2])


@pytest.mark.parametrize("criterion", ["entropy", "gini"])
def test_missing_values_best_splitter_to_left(criterion):
    """Missing values spanning only one class at fit-time must make missing
    values at predict-time be classified has belonging to this class."""
    X = np.array([[np.nan] * 4 + [0, 1, 2, 3, 4, 5]]).T
    y = np.array([0] * 4 + [1] * 6)

    dtc = DecisionTreeClassifier(random_state=42, max_depth=2, criterion=criterion)
    dtc.fit(X, y)

    X_test = np.array([[np.nan, 5, np.nan]]).T
    y_pred = dtc.predict(X_test)

    assert_array_equal(y_pred, [0, 1, 0])


@pytest.mark.parametrize("criterion", ["entropy", "gini"])
def test_missing_values_best_splitter_to_right(criterion):
    """Missing values and non-missing values sharing one class at fit-time
    must make missing values at predict-time be classified has belonging
    to this class."""
    X = np.array([[np.nan] * 4 + [0, 1, 2, 3, 4, 5]]).T
    y = np.array([1] * 4 + [0] * 4 + [1] * 2)

    dtc = DecisionTreeClassifier(random_state=42, max_depth=2, criterion=criterion)
    dtc.fit(X, y)

    X_test = np.array([[np.nan, 1.2, 4.8]]).T
    y_pred = dtc.predict(X_test)

    assert_array_equal(y_pred, [1, 0, 1])


@pytest.mark.parametrize("criterion", ["entropy", "gini"])
def test_missing_values_best_splitter_missing_both_classes_has_nan(criterion):
    """Check behavior of missing value when there is one missing value in each class."""
    X = np.array([[1, 2, 3, 5, np.nan, 10, 20, 30, 60, np.nan]]).T
    y = np.array([0] * 5 + [1] * 5)

    dtc = DecisionTreeClassifier(random_state=42, max_depth=1, criterion=criterion)
    dtc.fit(X, y)
    X_test = np.array([[np.nan, 2.3, 34.2]]).T
    y_pred = dtc.predict(X_test)

    # Missing value goes to the class at the right (here 1) because the implementation
    # searches right first.
    assert_array_equal(y_pred, [1, 0, 1])


@pytest.mark.parametrize("sparse_container", [None] + CSR_CONTAINERS)
@pytest.mark.parametrize(
    "tree",
    [
        DecisionTreeRegressor(criterion="absolute_error"),
        ExtraTreeRegressor(criterion="absolute_error"),
    ],
)
def test_missing_value_errors(sparse_container, tree):
    """Check unsupported configurations for missing values."""

    X = np.array([[1, 2, 3, 5, np.nan, 10, 20, 30, 60, np.nan]]).T
    y = np.array([0] * 5 + [1] * 5)

    if sparse_container is not None:
        X = sparse_container(X)

    with pytest.raises(ValueError, match="Input X contains NaN"):
        tree.fit(X, y)


@pytest.mark.parametrize("Tree", REG_TREES.values())
def test_missing_values_poisson(Tree):
    """Smoke test for poisson regression and missing values."""
    X, y = diabetes.data.copy(), diabetes.target

    # Set some values missing
    X[::5, 0] = np.nan
    X[::6, -1] = np.nan

    reg = Tree(criterion="poisson", random_state=42)
    reg.fit(X, y)

    y_pred = reg.predict(X)
    assert (y_pred >= 0.0).all()


def make_friedman1_classification(*args, **kwargs):
    X, y = datasets.make_friedman1(*args, **kwargs)
    y = y > 14
    return X, y


@pytest.mark.parametrize(
    "make_data, Tree, tolerance",
    [
        # Due to the sine link between X and y, we expect the native handling of
        # missing values to always be better than the naive mean imputation in the
        # regression case.
        #
        # Due to randomness in ExtraTree, we expect the native handling of missing
        # values to be sometimes better than the naive mean imputation, but not always
        (datasets.make_friedman1, DecisionTreeRegressor, 0),
        (datasets.make_friedman1, ExtraTreeRegressor, 0.07),
        (make_friedman1_classification, DecisionTreeClassifier, 0.03),
        (make_friedman1_classification, ExtraTreeClassifier, 0.12),
    ],
)
@pytest.mark.parametrize("sample_weight_train", [None, "ones"])
def test_missing_values_is_resilience(
    make_data, Tree, sample_weight_train, global_random_seed, tolerance
):
    """Check that trees can deal with missing values have decent performance."""
    n_samples, n_features = 5_000, 10
    X, y = make_data(
        n_samples=n_samples,
        n_features=n_features,
        noise=1.0,
        random_state=global_random_seed,
    )

    X_missing = X.copy()
    rng = np.random.RandomState(global_random_seed)
    X_missing[rng.choice([False, True], size=X.shape, p=[0.9, 0.1])] = np.nan
    X_missing_train, X_missing_test, y_train, y_test = train_test_split(
        X_missing, y, random_state=global_random_seed
    )
    if sample_weight_train == "ones":
        sample_weight = np.ones(X_missing_train.shape[0])
    else:
        sample_weight = None

    # max_depth is used to avoid overfitting and also improve the runtime
    # of the test.
    max_depth = 10
    native_tree = Tree(max_depth=max_depth, random_state=global_random_seed)
    native_tree.fit(X_missing_train, y_train, sample_weight=sample_weight)
    score_native_tree = native_tree.score(X_missing_test, y_test)

    tree_with_imputer = make_pipeline(
        SimpleImputer(), Tree(max_depth=max_depth, random_state=global_random_seed)
    )
    tree_with_imputer.fit(X_missing_train, y_train)
    score_tree_with_imputer = tree_with_imputer.score(X_missing_test, y_test)

    assert score_native_tree + tolerance > score_tree_with_imputer, (
        f"{score_native_tree=} + {tolerance} should be strictly greater than"
        f" {score_tree_with_imputer}"
    )


# A single ExtraTree will randomly send missing values down the left, or right child,
# and therefore will not necessarily have the same performance as the greedy
# handling of missing values.
@pytest.mark.parametrize("Tree, expected_score", zip(CLF_TREES.values(), [0.85, 0.53]))
def test_missing_value_is_predictive(Tree, expected_score, global_random_seed):
    """Check the tree learns when only the missing value is predictive."""
    rng = np.random.RandomState(0)
    n_samples = 500

    X = rng.standard_normal(size=(n_samples, 20))
    y = np.concatenate([np.zeros(n_samples // 2), np.ones(n_samples // 2)])
    # y = rng.randint(0, high=2, size=n_samples)

    # Create a predictive feature using `y` and with some noise
    X_random_mask = rng.choice([False, True], size=n_samples, p=[0.95, 0.05])
    y_mask = y.copy().astype(bool)
    y_mask[X_random_mask] = ~y_mask[X_random_mask]

    X_predictive = rng.standard_normal(size=n_samples)
    X_predictive[y_mask] = np.nan

    X[:, 5] = X_predictive

    tree = Tree(random_state=global_random_seed)

    # Check that the tree can learn the predictive feature
    # over an average of cross-validation fits.
    tree_cv_score = cross_val_score(tree, X, y, cv=5).mean()
    assert tree_cv_score >= expected_score, (
        f"Expected CV score: {expected_score} but got {tree_cv_score}"
    )


@pytest.mark.parametrize(
    "make_data, Tree",
    [
        (datasets.make_regression, DecisionTreeRegressor),
        (datasets.make_classification, DecisionTreeClassifier),
    ],
)
def test_sample_weight_non_uniform(make_data, Tree):
    """Check sample weight is correctly handled with missing values."""
    rng = np.random.RandomState(0)
    n_samples, n_features = 1000, 10
    X, y = make_data(n_samples=n_samples, n_features=n_features, random_state=rng)

    # Create dataset with missing values
    X[rng.choice([False, True], size=X.shape, p=[0.9, 0.1])] = np.nan

    # Zero sample weight is the same as removing the sample
    sample_weight = np.ones(X.shape[0])
    sample_weight[::2] = 0.0

    tree_with_sw = Tree(random_state=0)
    tree_with_sw.fit(X, y, sample_weight=sample_weight)

    tree_samples_removed = Tree(random_state=0)
    tree_samples_removed.fit(X[1::2, :], y[1::2])

    assert_allclose(tree_samples_removed.predict(X), tree_with_sw.predict(X))


def test_deterministic_pickle():
    # Non-regression test for:
    # https://github.com/scikit-learn/scikit-learn/issues/27268
    # Uninitialised memory would lead to the two pickle strings being different.
    tree1 = DecisionTreeClassifier(random_state=0).fit(iris.data, iris.target)
    tree2 = DecisionTreeClassifier(random_state=0).fit(iris.data, iris.target)

    pickle1 = pickle.dumps(tree1)
    pickle2 = pickle.dumps(tree2)

    assert pickle1 == pickle2


@pytest.mark.parametrize("Tree", [DecisionTreeRegressor, ExtraTreeRegressor])
@pytest.mark.parametrize(
    "X",
    [
        # missing values will go left for greedy splits
        np.array([np.nan, 2, np.nan, 4, 5, 6]),
        np.array([np.nan, np.nan, 3, 4, 5, 6]),
        # missing values will go right for greedy splits
        np.array([1, 2, 3, 4, np.nan, np.nan]),
        np.array([1, 2, 3, np.nan, 6, np.nan]),
    ],
)
@pytest.mark.parametrize("criterion", ["squared_error", "friedman_mse"])
def test_regression_tree_missing_values_toy(Tree, X, criterion, global_random_seed):
    """Check that we properly handle missing values in regression trees using a toy
    dataset.

    The regression targeted by this test was that we were not reinitializing the
    criterion when it comes to the number of missing values. Therefore, the value
    of the critetion (i.e. MSE) was completely wrong.

    This test check that the MSE is null when there is a single sample in the leaf.

    Non-regression test for:
    https://github.com/scikit-learn/scikit-learn/issues/28254
    https://github.com/scikit-learn/scikit-learn/issues/28316
    """
    X = X.reshape(-1, 1)
    y = np.arange(6)

    tree = Tree(criterion=criterion, random_state=global_random_seed).fit(X, y)
    tree_ref = clone(tree).fit(y.reshape(-1, 1), y)

    impurity = tree.tree_.impurity
    assert all(impurity >= 0), impurity.min()  # MSE should always be positive

    # Note: the impurity matches after the first split only on greedy trees
    # see https://github.com/scikit-learn/scikit-learn/issues/32125
    if Tree is DecisionTreeRegressor:
        # Check the impurity match after the first split
        assert_allclose(tree.tree_.impurity[:2], tree_ref.tree_.impurity[:2])

    # Find the leaves with a single sample where the MSE should be 0
    leaves_idx = np.flatnonzero(
        (tree.tree_.children_left == -1) & (tree.tree_.n_node_samples == 1)
    )
    assert_allclose(tree.tree_.impurity[leaves_idx], 0.0)


def test_regression_extra_tree_missing_values_toy(global_random_seed):
    rng = np.random.RandomState(global_random_seed)
    n_samples = 100
    X = np.arange(n_samples, dtype=np.float64).reshape(-1, 1)
    X[-20:, :] = np.nan
    rng.shuffle(X)
    y = np.arange(n_samples)

    tree = ExtraTreeRegressor(random_state=global_random_seed, max_depth=5).fit(X, y)

    impurity = tree.tree_.impurity
    assert all(impurity >= 0), impurity  # MSE should always be positive


def test_classification_tree_missing_values_toy():
    """Check that we properly handle missing values in classification trees using a toy
    dataset.

    The test is more involved because we use a case where we detected a regression
    in a random forest. We therefore define the seed and bootstrap indices to detect
    one of the non-frequent regression.

    Here, we check that the impurity is null or positive in the leaves.

    Non-regression test for:
    https://github.com/scikit-learn/scikit-learn/issues/28254
    """
    X, y = datasets.load_iris(return_X_y=True)

    rng = np.random.RandomState(42)
    X_missing = X.copy()
    mask = rng.binomial(
        n=np.ones(shape=(1, 4), dtype=np.int32), p=X[:, [2]] / 8
    ).astype(bool)
    X_missing[mask] = np.nan
    X_train, _, y_train, _ = train_test_split(X_missing, y, random_state=13)

    # fmt: off
    # no black reformatting for this specific array
    indices = np.array([
        2, 81, 39, 97, 91, 38, 46, 31, 101, 13, 89, 82, 100, 42, 69, 27, 81, 16, 73, 74,
        51, 47, 107, 17, 75, 110, 20, 15, 104, 57, 26, 15, 75, 79, 35, 77, 90, 51, 46,
        13, 94, 91, 23, 8, 93, 93, 73, 77, 12, 13, 74, 109, 110, 24, 10, 23, 104, 27,
        92, 52, 20, 109, 8, 8, 28, 27, 35, 12, 12, 7, 43, 0, 30, 31, 78, 12, 24, 105,
        50, 0, 73, 12, 102, 105, 13, 31, 1, 69, 11, 32, 75, 90, 106, 94, 60, 56, 35, 17,
        62, 85, 81, 39, 80, 16, 63, 6, 80, 84, 3, 3, 76, 78
    ], dtype=np.int32)
    # fmt: on

    tree = DecisionTreeClassifier(
        max_depth=3, max_features="sqrt", random_state=1857819720
    )
    tree.fit(X_train[indices], y_train[indices])
    assert all(tree.tree_.impurity >= 0)

    leaves_idx = np.flatnonzero(
        (tree.tree_.children_left == -1) & (tree.tree_.n_node_samples == 1)
    )
    assert_allclose(tree.tree_.impurity[leaves_idx], 0.0)


def test_build_pruned_tree_py():
    """Test pruning a tree with the Python caller of the Cythonized prune tree."""
    tree = DecisionTreeClassifier(random_state=0, max_depth=1)
    tree.fit(iris.data, iris.target)

    n_classes = np.atleast_1d(tree.n_classes_)
    pruned_tree = CythonTree(tree.n_features_in_, n_classes, tree.n_outputs_)

    # only keep the root note
    leave_in_subtree = np.zeros(tree.tree_.node_count, dtype=np.uint8)
    leave_in_subtree[0] = 1
    _build_pruned_tree_py(pruned_tree, tree.tree_, leave_in_subtree)

    assert tree.tree_.node_count == 3
    assert pruned_tree.node_count == 1
    with pytest.raises(AssertionError):
        assert_array_equal(tree.tree_.value, pruned_tree.value)
    assert_array_equal(tree.tree_.value[0], pruned_tree.value[0])

    # now keep all the leaves
    pruned_tree = CythonTree(tree.n_features_in_, n_classes, tree.n_outputs_)
    leave_in_subtree = np.zeros(tree.tree_.node_count, dtype=np.uint8)
    leave_in_subtree[1:] = 1

    # Prune the tree
    _build_pruned_tree_py(pruned_tree, tree.tree_, leave_in_subtree)
    assert tree.tree_.node_count == 3
    assert pruned_tree.node_count == 3, pruned_tree.node_count
    assert_array_equal(tree.tree_.value, pruned_tree.value)


def test_build_pruned_tree_infinite_loop():
    """Test pruning a tree does not result in an infinite loop."""

    # Create a tree with root and two children
    tree = DecisionTreeClassifier(random_state=0, max_depth=1)
    tree.fit(iris.data, iris.target)
    n_classes = np.atleast_1d(tree.n_classes_)
    pruned_tree = CythonTree(tree.n_features_in_, n_classes, tree.n_outputs_)

    # only keeping one child as a leaf results in an improper tree
    leave_in_subtree = np.zeros(tree.tree_.node_count, dtype=np.uint8)
    leave_in_subtree[1] = 1
    with pytest.raises(
        ValueError, match="Node has reached a leaf in the original tree"
    ):
        _build_pruned_tree_py(pruned_tree, tree.tree_, leave_in_subtree)


def test_sort_log2_build():
    """Non-regression test for gh-30554.

    Using log2 and log in sort correctly sorts feature_values, but the tie breaking is
    different which can results in placing samples in a different order.
    """
    rng = np.random.default_rng(75)
    some = rng.normal(loc=0.0, scale=10.0, size=10).astype(np.float32)
    feature_values = np.concatenate([some] * 5)
    samples = np.arange(50, dtype=np.intp)
    _py_sort(feature_values, samples, 50)
    # fmt: off
    # no black reformatting for this specific array
    expected_samples = [
        0, 40, 30, 20, 10, 29, 39, 19, 49,  9, 45, 15, 35,  5, 25, 11, 31,
        41,  1, 21, 22, 12,  2, 42, 32, 23, 13, 43,  3, 33,  6, 36, 46, 16,
        26,  4, 14, 24, 34, 44, 27, 47,  7, 37, 17,  8, 38, 48, 28, 18
    ]
    # fmt: on
    assert_array_equal(samples, expected_samples)


@pytest.mark.parametrize("q", [0.5, 0.2, 0.9])
def test_pinball_loss_precomputation_function(q, global_random_seed):
    """
    Test the main bit of logic of the MAE(RegressionCriterion) class
    (used by DecisionTreeRegressor(criterion="absolute_error")).

    The implementation of the criterion relies on an efficient precomputation
    of left/right children absolute error for each split. This test verifies this
    part of the computation, in case of major refactor of the MAE class,
    it can be safely removed.
    """

<<<<<<< HEAD
    def compute_prefix_losses_naive(y: np.ndarray, w: np.ndarray):
        """
        Computes the pinball loss for all (y[:i], w[:i])
        Naive: O(n^2 log n)
        """
        y = y.ravel()
        return np.array(
            [compute_pinball_loss(y[:i], w[:i]) for i in range(1, y.size + 1)]
        )

    def compute_pinball_loss(y: np.ndarray, w: np.ndarray):
        # 1) compute the weighted quantile
        quantile = np.quantile(y, q, weights=w, method="inverted_cdf")
        y_pred = np.full(y.size, quantile)
        # 2) compute the pinball loss
        return mean_pinball_loss(y, y_pred, sample_weight=w, alpha=q) * w.sum()
=======
    def compute_prefix_abs_errors_naive(y, w):
        y = y.ravel().copy()
        medians = [
            _weighted_percentile(y[:i], w[:i], 50, average=True)
            for i in range(1, y.size + 1)
        ]
        errors = [
            (np.abs(y[:i] - m) * w[:i]).sum()
            for i, m in zip(range(1, y.size + 1), medians)
        ]
        return np.array(errors), np.array(medians)
>>>>>>> f9203798

    def assert_same_results(y, w, indices, reverse=False):
        args = (n - 1, -1) if reverse else (0, n)
        abs_errors, medians = _py_precompute_absolute_errors(y, w, indices, *args)
        y_sorted = y[indices]
        w_sorted = w[indices]
        if reverse:
            y_sorted = y_sorted[::-1]
            w_sorted = w_sorted[::-1]
        abs_errors_, medians_ = compute_prefix_abs_errors_naive(y_sorted, w_sorted)
        if reverse:
            abs_errors_ = abs_errors_[::-1]
            medians_ = medians_[::-1]
        assert_allclose(abs_errors, abs_errors_, atol=1e-12)
        assert_allclose(medians, medians_, atol=1e-12)

    rng = np.random.default_rng(global_random_seed)

    for n in [3, 5, 10, 20, 50, 100]:
        y = rng.uniform(size=(n, 1))
        w = rng.random(n)
        w *= 10.0 ** rng.uniform(-5, 5)
        indices = np.arange(n)
<<<<<<< HEAD
        pb_losses = _py_precompute_pinball_losses(y, w, indices, 0, n, q=q)
        expected = compute_prefix_losses_naive(y, w)
        assert np.allclose(pb_losses, expected)

        pb_losses = _py_precompute_pinball_losses(y, w, indices, n - 1, -1, q=q)
        expected = compute_prefix_losses_naive(y[::-1], w[::-1])[::-1]
        assert np.allclose(pb_losses, expected)

        x = rng.rand(n)
        indices = np.argsort(x)
        w[:] = 1
        y_sorted = y[indices]
        w_sorted = w[indices]

        pb_losses = _py_precompute_pinball_losses(y, w, indices, 0, n, q=q)
        expected = compute_prefix_losses_naive(y_sorted, w_sorted)
        assert np.allclose(pb_losses, expected)

        pb_losses = _py_precompute_pinball_losses(y, w, indices, n - 1, -1, q=q)
        expected = compute_prefix_losses_naive(y_sorted[::-1], w_sorted[::-1])[::-1]
        assert np.allclose(pb_losses, expected)
=======
        assert_same_results(y, w, indices)
        assert_same_results(y, np.ones(n), indices)
        assert_same_results(y, w.round() + 1, indices)
        assert_same_results(y, w, indices, reverse=True)
        indices = rng.permutation(n)
        assert_same_results(y, w, indices)
        assert_same_results(y, w, indices, reverse=True)


def test_absolute_error_accurately_predicts_weighted_median(global_random_seed):
    """
    Test that the weighted-median computed under-the-hood when
    building a tree with criterion="absolute_error" is correct.
    """
    rng = np.random.default_rng(global_random_seed)
    n = int(1e5)
    data = rng.lognormal(size=n)
    # Large number of zeros and otherwise continuous weights:
    weights = rng.integers(0, 3, size=n) * rng.uniform(0, 1, size=n)

    tree_leaf_weighted_median = (
        DecisionTreeRegressor(criterion="absolute_error", max_depth=1)
        .fit(np.ones(shape=(data.shape[0], 1)), data, sample_weight=weights)
        .tree_.value.ravel()[0]
    )
    weighted_median = _weighted_percentile(data, weights, 50, average=True)

    assert_allclose(tree_leaf_weighted_median, weighted_median)
>>>>>>> f9203798
<|MERGE_RESOLUTION|>--- conflicted
+++ resolved
@@ -2893,7 +2893,7 @@
     assert_array_equal(samples, expected_samples)
 
 
-@pytest.mark.parametrize("q", [0.5, 0.2, 0.9])
+@pytest.mark.parametrize("q", [0.5, 0.2, 0.9, 0.4, 0.75])
 def test_pinball_loss_precomputation_function(q, global_random_seed):
     """
     Test the main bit of logic of the MAE(RegressionCriterion) class
@@ -2904,52 +2904,39 @@
     part of the computation, in case of major refactor of the MAE class,
     it can be safely removed.
     """
-
-<<<<<<< HEAD
-    def compute_prefix_losses_naive(y: np.ndarray, w: np.ndarray):
+    global_random_seed = np.random.choice(10**7)
+
+    def compute_prefix_losses_naive(y, w):
         """
         Computes the pinball loss for all (y[:i], w[:i])
         Naive: O(n^2 log n)
         """
-        y = y.ravel()
-        return np.array(
-            [compute_pinball_loss(y[:i], w[:i]) for i in range(1, y.size + 1)]
-        )
-
-    def compute_pinball_loss(y: np.ndarray, w: np.ndarray):
-        # 1) compute the weighted quantile
-        quantile = np.quantile(y, q, weights=w, method="inverted_cdf")
-        y_pred = np.full(y.size, quantile)
-        # 2) compute the pinball loss
-        return mean_pinball_loss(y, y_pred, sample_weight=w, alpha=q) * w.sum()
-=======
-    def compute_prefix_abs_errors_naive(y, w):
         y = y.ravel().copy()
-        medians = [
-            _weighted_percentile(y[:i], w[:i], 50, average=True)
+        quantiles = [
+            _weighted_percentile(y[:i], w[:i], q * 100, average=True)
             for i in range(1, y.size + 1)
         ]
-        errors = [
-            (np.abs(y[:i] - m) * w[:i]).sum()
-            for i, m in zip(range(1, y.size + 1), medians)
+        losses = [
+            mean_pinball_loss(y[:i], np.full(i, quantile), sample_weight=w[:i], alpha=q)
+            * w[:i].sum()
+            for i, quantile in zip(range(1, y.size + 1), quantiles)
         ]
-        return np.array(errors), np.array(medians)
->>>>>>> f9203798
+        return np.array(losses), np.array(quantiles)
 
     def assert_same_results(y, w, indices, reverse=False):
         args = (n - 1, -1) if reverse else (0, n)
-        abs_errors, medians = _py_precompute_absolute_errors(y, w, indices, *args)
+        losses, quantiles = _py_precompute_pinball_losses(y, w, indices, *args, q=q)
         y_sorted = y[indices]
         w_sorted = w[indices]
         if reverse:
             y_sorted = y_sorted[::-1]
             w_sorted = w_sorted[::-1]
-        abs_errors_, medians_ = compute_prefix_abs_errors_naive(y_sorted, w_sorted)
+        losses_, quantiles_ = compute_prefix_losses_naive(y_sorted, w_sorted)
         if reverse:
-            abs_errors_ = abs_errors_[::-1]
-            medians_ = medians_[::-1]
-        assert_allclose(abs_errors, abs_errors_, atol=1e-12)
-        assert_allclose(medians, medians_, atol=1e-12)
+            losses_ = losses_[::-1]
+            quantiles_ = quantiles_[::-1]
+        assert_allclose(losses, losses_, atol=1e-12)
+        assert_allclose(quantiles, quantiles_, atol=1e-12)
 
     rng = np.random.default_rng(global_random_seed)
 
@@ -2958,29 +2945,6 @@
         w = rng.random(n)
         w *= 10.0 ** rng.uniform(-5, 5)
         indices = np.arange(n)
-<<<<<<< HEAD
-        pb_losses = _py_precompute_pinball_losses(y, w, indices, 0, n, q=q)
-        expected = compute_prefix_losses_naive(y, w)
-        assert np.allclose(pb_losses, expected)
-
-        pb_losses = _py_precompute_pinball_losses(y, w, indices, n - 1, -1, q=q)
-        expected = compute_prefix_losses_naive(y[::-1], w[::-1])[::-1]
-        assert np.allclose(pb_losses, expected)
-
-        x = rng.rand(n)
-        indices = np.argsort(x)
-        w[:] = 1
-        y_sorted = y[indices]
-        w_sorted = w[indices]
-
-        pb_losses = _py_precompute_pinball_losses(y, w, indices, 0, n, q=q)
-        expected = compute_prefix_losses_naive(y_sorted, w_sorted)
-        assert np.allclose(pb_losses, expected)
-
-        pb_losses = _py_precompute_pinball_losses(y, w, indices, n - 1, -1, q=q)
-        expected = compute_prefix_losses_naive(y_sorted[::-1], w_sorted[::-1])[::-1]
-        assert np.allclose(pb_losses, expected)
-=======
         assert_same_results(y, w, indices)
         assert_same_results(y, np.ones(n), indices)
         assert_same_results(y, w.round() + 1, indices)
@@ -3008,5 +2972,4 @@
     )
     weighted_median = _weighted_percentile(data, weights, 50, average=True)
 
-    assert_allclose(tree_leaf_weighted_median, weighted_median)
->>>>>>> f9203798
+    assert_allclose(tree_leaf_weighted_median, weighted_median)