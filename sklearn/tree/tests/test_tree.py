--- conflicted
+++ resolved
@@ -22,11 +22,8 @@
 from sklearn.impute import SimpleImputer
 from sklearn.metrics import (
     accuracy_score,
-<<<<<<< HEAD
+    mean_absolute_error,
     mean_pinball_loss,
-=======
-    mean_absolute_error,
->>>>>>> e4610c6e
     mean_poisson_deviance,
     mean_squared_error,
 )
@@ -45,11 +42,7 @@
     DENSE_SPLITTERS,
     SPARSE_SPLITTERS,
 )
-<<<<<<< HEAD
 from sklearn.tree._criterion import _py_precompute_pinball_losses
-=======
-from sklearn.tree._criterion import _py_precompute_absolute_errors
->>>>>>> e4610c6e
 from sklearn.tree._partitioner import _py_sort
 from sklearn.tree._tree import (
     NODE_DTYPE,
@@ -2948,12 +2941,8 @@
     assert_array_equal(samples, expected_samples)
 
 
-<<<<<<< HEAD
 @pytest.mark.parametrize("q", [0.5, 0.2, 0.9, 0.4, 0.75])
 def test_pinball_loss_precomputation_function(q, global_random_seed):
-=======
-def test_absolute_errors_precomputation_function(global_random_seed):
->>>>>>> e4610c6e
     """
     Test the main bit of logic of the MAE(RegressionCriterion) class
     (used by DecisionTreeRegressor(criterion="absolute_error")).
@@ -2963,7 +2952,6 @@
     part of the computation, in case of major refactor of the MAE class,
     it can be safely removed.
     """
-<<<<<<< HEAD
     global_random_seed = np.random.choice(10**7)
 
     def compute_prefix_losses_naive(y, w):
@@ -2986,45 +2974,17 @@
     def assert_same_results(y, w, indices, reverse=False):
         args = (n - 1, -1) if reverse else (0, n)
         losses, quantiles = _py_precompute_pinball_losses(y, w, indices, *args, q=q)
-=======
-
-    def compute_prefix_abs_errors_naive(y, w):
-        y = y.ravel().copy()
-        medians = [
-            _weighted_percentile(y[:i], w[:i], 50, average=True)
-            for i in range(1, y.size + 1)
-        ]
-        errors = [
-            (np.abs(y[:i] - m) * w[:i]).sum()
-            for i, m in zip(range(1, y.size + 1), medians)
-        ]
-        return np.array(errors), np.array(medians)
-
-    def assert_same_results(y, w, indices, reverse=False):
-        n = y.shape[0]
-        args = (n - 1, -1) if reverse else (0, n)
-        abs_errors, medians = _py_precompute_absolute_errors(y, w, indices, *args, n)
->>>>>>> e4610c6e
         y_sorted = y[indices]
         w_sorted = w[indices]
         if reverse:
             y_sorted = y_sorted[::-1]
             w_sorted = w_sorted[::-1]
-<<<<<<< HEAD
         losses_, quantiles_ = compute_prefix_losses_naive(y_sorted, w_sorted)
         if reverse:
             losses_ = losses_[::-1]
             quantiles_ = quantiles_[::-1]
-        assert_allclose(losses, losses_, atol=1e-12)
-        assert_allclose(quantiles, quantiles_, atol=1e-12)
-=======
-        abs_errors_, medians_ = compute_prefix_abs_errors_naive(y_sorted, w_sorted)
-        if reverse:
-            abs_errors_ = abs_errors_[::-1]
-            medians_ = medians_[::-1]
-        assert_allclose(abs_errors, abs_errors_, atol=1e-11)
-        assert_allclose(medians, medians_, atol=1e-11)
->>>>>>> e4610c6e
+        assert_allclose(losses, losses_, atol=1e-11)
+        assert_allclose(quantiles, quantiles_, atol=1e-11)
 
     rng = np.random.default_rng(global_random_seed)
 
@@ -3042,6 +3002,7 @@
         assert_same_results(y, w, indices, reverse=True)
 
 
+# TODO: parametrize with q (as the test above)
 def test_absolute_error_accurately_predicts_weighted_median(global_random_seed):
     """
     Test that the weighted-median computed under-the-hood when
@@ -3060,9 +3021,6 @@
     )
     weighted_median = _weighted_percentile(data, weights, 50, average=True)
 
-<<<<<<< HEAD
-    assert_allclose(tree_leaf_weighted_median, weighted_median)
-=======
     assert_allclose(tree_leaf_weighted_median, weighted_median)
 
 
@@ -3098,5 +3056,4 @@
     # separates the two classes (non-missing -> class 0, missing -> class 1)
     assert_array_equal(tree.predict(X), y)
     # with just one split (-> three nodes: the root + 2 leaves)
-    assert tree.tree_.node_count == 3
->>>>>>> e4610c6e
+    assert tree.tree_.node_count == 3