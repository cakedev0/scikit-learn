"""
Testing for the tree module (sklearn.tree).
"""

import copy
import copyreg
import io
import pickle
import re
import struct
from itertools import chain, pairwise, product

import joblib
import numpy as np
import pytest
from joblib.numpy_pickle import NumpyPickler
from numpy.testing import assert_allclose

from sklearn import clone, datasets, tree
from sklearn.dummy import DummyRegressor
from sklearn.exceptions import NotFittedError
from sklearn.impute import SimpleImputer
from sklearn.metrics import (
    accuracy_score,
    mean_pinball_loss,
    mean_poisson_deviance,
    mean_squared_error,
)
from sklearn.model_selection import cross_val_score, train_test_split
from sklearn.pipeline import make_pipeline
from sklearn.random_projection import _sparse_random_matrix
from sklearn.tree import (
    DecisionTreeClassifier,
    DecisionTreeRegressor,
    ExtraTreeClassifier,
    ExtraTreeRegressor,
)
from sklearn.tree._classes import (
    CRITERIA_CLF,
    CRITERIA_REG,
    DENSE_SPLITTERS,
    SPARSE_SPLITTERS,
)
from sklearn.tree._criterion import _py_precompute_pinball_losses
from sklearn.tree._partitioner import _py_sort
from sklearn.tree._tree import (
    NODE_DTYPE,
    TREE_LEAF,
    TREE_UNDEFINED,
    _build_pruned_tree_py,
    _check_n_classes,
    _check_node_ndarray,
    _check_value_ndarray,
)
from sklearn.tree._tree import Tree as CythonTree
from sklearn.utils import compute_sample_weight
from sklearn.utils._array_api import xpx
from sklearn.utils._testing import (
    assert_almost_equal,
    assert_array_almost_equal,
    assert_array_equal,
    create_memmap_backed_data,
    ignore_warnings,
    skip_if_32bit,
)
from sklearn.utils.fixes import (
    _IS_32BIT,
    COO_CONTAINERS,
    CSC_CONTAINERS,
    CSR_CONTAINERS,
)
from sklearn.utils.validation import check_random_state

CLF_CRITERIONS = ("gini", "log_loss")
REG_CRITERIONS = ("squared_error", "absolute_error", "friedman_mse", "poisson")

CLF_TREES = {
    "DecisionTreeClassifier": DecisionTreeClassifier,
    "ExtraTreeClassifier": ExtraTreeClassifier,
}

REG_TREES = {
    "DecisionTreeRegressor": DecisionTreeRegressor,
    "ExtraTreeRegressor": ExtraTreeRegressor,
}

ALL_TREES: dict = dict()
ALL_TREES.update(CLF_TREES)
ALL_TREES.update(REG_TREES)

SPARSE_TREES = [
    "DecisionTreeClassifier",
    "DecisionTreeRegressor",
    "ExtraTreeClassifier",
    "ExtraTreeRegressor",
]


X_small = np.array(
    [
        [0, 0, 4, 0, 0, 0, 1, -14, 0, -4, 0, 0, 0, 0],
        [0, 0, 5, 3, 0, -4, 0, 0, 1, -5, 0.2, 0, 4, 1],
        [-1, -1, 0, 0, -4.5, 0, 0, 2.1, 1, 0, 0, -4.5, 0, 1],
        [-1, -1, 0, -1.2, 0, 0, 0, 0, 0, 0, 0.2, 0, 0, 1],
        [-1, -1, 0, 0, 0, 0, 0, 3, 0, 0, 0, 0, 0, 1],
        [-1, -2, 0, 4, -3, 10, 4, 0, -3.2, 0, 4, 3, -4, 1],
        [2.11, 0, -6, -0.5, 0, 11, 0, 0, -3.2, 6, 0.5, 0, -3, 1],
        [2.11, 0, -6, -0.5, 0, 11, 0, 0, -3.2, 6, 0, 0, -2, 1],
        [2.11, 8, -6, -0.5, 0, 11, 0, 0, -3.2, 6, 0, 0, -2, 1],
        [2.11, 8, -6, -0.5, 0, 11, 0, 0, -3.2, 6, 0.5, 0, -1, 0],
        [2, 8, 5, 1, 0.5, -4, 10, 0, 1, -5, 3, 0, 2, 0],
        [2, 0, 1, 1, 1, -1, 1, 0, 0, -2, 3, 0, 1, 0],
        [2, 0, 1, 2, 3, -1, 10, 2, 0, -1, 1, 2, 2, 0],
        [1, 1, 0, 2, 2, -1, 1, 2, 0, -5, 1, 2, 3, 0],
        [3, 1, 0, 3, 0, -4, 10, 0, 1, -5, 3, 0, 3, 1],
        [2.11, 8, -6, -0.5, 0, 1, 0, 0, -3.2, 6, 0.5, 0, -3, 1],
        [2.11, 8, -6, -0.5, 0, 1, 0, 0, -3.2, 6, 1.5, 1, -1, -1],
        [2.11, 8, -6, -0.5, 0, 10, 0, 0, -3.2, 6, 0.5, 0, -1, -1],
        [2, 0, 5, 1, 0.5, -2, 10, 0, 1, -5, 3, 1, 0, -1],
        [2, 0, 1, 1, 1, -2, 1, 0, 0, -2, 0, 0, 0, 1],
        [2, 1, 1, 1, 2, -1, 10, 2, 0, -1, 0, 2, 1, 1],
        [1, 1, 0, 0, 1, -3, 1, 2, 0, -5, 1, 2, 1, 1],
        [3, 1, 0, 1, 0, -4, 1, 0, 1, -2, 0, 0, 1, 0],
    ]
)

y_small = [1, 1, 0, 0, 0, 0, 1, 1, 1, 1, 1, 1, 0, 0, 0, 1, 0, 0, 1, 0, 0, 0, 0]
y_small_reg = [
    1.0,
    2.1,
    1.2,
    0.05,
    10,
    2.4,
    3.1,
    1.01,
    0.01,
    2.98,
    3.1,
    1.1,
    0.0,
    1.2,
    2,
    11,
    0,
    0,
    4.5,
    0.201,
    1.06,
    0.9,
    0,
]

# toy sample
X = [[-2, -1], [-1, -1], [-1, -2], [1, 1], [1, 2], [2, 1]]
y = [-1, -1, -1, 1, 1, 1]
T = [[-1, -1], [2, 2], [3, 2]]
true_result = [-1, 1, 1]

# also load the iris dataset
# and randomly permute it
iris = datasets.load_iris()
rng = np.random.RandomState(1)
perm = rng.permutation(iris.target.size)
iris.data = iris.data[perm]
iris.target = iris.target[perm]

# also load the diabetes dataset
# and randomly permute it
diabetes = datasets.load_diabetes()
perm = rng.permutation(diabetes.target.size)
diabetes.data = diabetes.data[perm]
diabetes.target = diabetes.target[perm]

digits = datasets.load_digits()
perm = rng.permutation(digits.target.size)
digits.data = digits.data[perm]
digits.target = digits.target[perm]

random_state = check_random_state(0)
X_multilabel, y_multilabel = datasets.make_multilabel_classification(
    random_state=0, n_samples=30, n_features=10
)

# NB: despite their names X_sparse_* are numpy arrays (and not sparse matrices)
X_sparse_pos = random_state.uniform(size=(20, 5))
X_sparse_pos[X_sparse_pos <= 0.8] = 0.0
y_random = random_state.randint(0, 4, size=(20,))
X_sparse_mix = _sparse_random_matrix(20, 10, density=0.25, random_state=0).toarray()


DATASETS = {
    "iris": {"X": iris.data, "y": iris.target},
    "diabetes": {"X": diabetes.data, "y": diabetes.target},
    "digits": {"X": digits.data, "y": digits.target},
    "toy": {"X": X, "y": y},
    "clf_small": {"X": X_small, "y": y_small},
    "reg_small": {"X": X_small, "y": y_small_reg},
    "multilabel": {"X": X_multilabel, "y": y_multilabel},
    "sparse-pos": {"X": X_sparse_pos, "y": y_random},
    "sparse-neg": {"X": -X_sparse_pos, "y": y_random},
    "sparse-mix": {"X": X_sparse_mix, "y": y_random},
    "zeros": {"X": np.zeros((20, 3)), "y": y_random},
}


def assert_tree_equal(d, s, message):
    assert s.node_count == d.node_count, (
        "{0}: inequal number of node ({1} != {2})".format(
            message, s.node_count, d.node_count
        )
    )

    assert_array_equal(
        d.children_right, s.children_right, message + ": inequal children_right"
    )
    assert_array_equal(
        d.children_left, s.children_left, message + ": inequal children_left"
    )

    external = d.children_right == TREE_LEAF
    internal = np.logical_not(external)

    assert_array_equal(
        d.feature[internal], s.feature[internal], message + ": inequal features"
    )
    assert_array_equal(
        d.threshold[internal], s.threshold[internal], message + ": inequal threshold"
    )
    assert_array_equal(
        d.n_node_samples.sum(),
        s.n_node_samples.sum(),
        message + ": inequal sum(n_node_samples)",
    )
    assert_array_equal(
        d.n_node_samples, s.n_node_samples, message + ": inequal n_node_samples"
    )

    assert_almost_equal(d.impurity, s.impurity, err_msg=message + ": inequal impurity")

    assert_array_almost_equal(
        d.value[external], s.value[external], err_msg=message + ": inequal value"
    )


def test_classification_toy():
    # Check classification on a toy dataset.
    for name, Tree in CLF_TREES.items():
        clf = Tree(random_state=0)
        clf.fit(X, y)
        assert_array_equal(clf.predict(T), true_result, "Failed with {0}".format(name))

        clf = Tree(max_features=1, random_state=1)
        clf.fit(X, y)
        assert_array_equal(clf.predict(T), true_result, "Failed with {0}".format(name))


def test_weighted_classification_toy():
    # Check classification on a weighted toy dataset.
    for name, Tree in CLF_TREES.items():
        clf = Tree(random_state=0)

        clf.fit(X, y, sample_weight=np.ones(len(X)))
        assert_array_equal(clf.predict(T), true_result, "Failed with {0}".format(name))

        clf.fit(X, y, sample_weight=np.full(len(X), 0.5))
        assert_array_equal(clf.predict(T), true_result, "Failed with {0}".format(name))


@pytest.mark.parametrize("Tree", REG_TREES.values())
@pytest.mark.parametrize("criterion", REG_CRITERIONS)
def test_regression_toy(Tree, criterion):
    # Check regression on a toy dataset.
    if criterion == "poisson":
        # make target positive while not touching the original y and
        # true_result
        a = np.abs(np.min(y)) + 1
        y_train = np.array(y) + a
        y_test = np.array(true_result) + a
    else:
        y_train = y
        y_test = true_result

    reg = Tree(criterion=criterion, random_state=1)
    reg.fit(X, y_train)
    assert_allclose(reg.predict(T), y_test)

    clf = Tree(criterion=criterion, max_features=1, random_state=1)
    clf.fit(X, y_train)
    assert_allclose(reg.predict(T), y_test)


def test_xor():
    # Check on a XOR problem
    y = np.zeros((10, 10))
    y[:5, :5] = 1
    y[5:, 5:] = 1

    gridx, gridy = np.indices(y.shape)

    X = np.vstack([gridx.ravel(), gridy.ravel()]).T
    y = y.ravel()

    for name, Tree in CLF_TREES.items():
        clf = Tree(random_state=0)
        clf.fit(X, y)
        assert clf.score(X, y) == 1.0, "Failed with {0}".format(name)

        clf = Tree(random_state=0, max_features=1)
        clf.fit(X, y)
        assert clf.score(X, y) == 1.0, "Failed with {0}".format(name)


def test_iris():
    # Check consistency on dataset iris.
    for (name, Tree), criterion in product(CLF_TREES.items(), CLF_CRITERIONS):
        clf = Tree(criterion=criterion, random_state=0)
        clf.fit(iris.data, iris.target)
        score = accuracy_score(clf.predict(iris.data), iris.target)
        assert score > 0.9, "Failed with {0}, criterion = {1} and score = {2}".format(
            name, criterion, score
        )

        clf = Tree(criterion=criterion, max_features=2, random_state=0)
        clf.fit(iris.data, iris.target)
        score = accuracy_score(clf.predict(iris.data), iris.target)
        assert score > 0.5, "Failed with {0}, criterion = {1} and score = {2}".format(
            name, criterion, score
        )


@pytest.mark.parametrize("name, Tree", REG_TREES.items())
@pytest.mark.parametrize("criterion", REG_CRITERIONS)
def test_diabetes_overfit(name, Tree, criterion):
    # check consistency of overfitted trees on the diabetes dataset
    # since the trees will overfit, we expect an MSE of 0
    reg = Tree(criterion=criterion, random_state=0)
    reg.fit(diabetes.data, diabetes.target)
    score = mean_squared_error(diabetes.target, reg.predict(diabetes.data))
    assert score == pytest.approx(0), (
        f"Failed with {name}, criterion = {criterion} and score = {score}"
    )


@skip_if_32bit
@pytest.mark.parametrize("name, Tree", REG_TREES.items())
@pytest.mark.parametrize(
    "criterion, max_depth, metric, max_loss",
    [
        ("squared_error", 15, mean_squared_error, 60),
        ("absolute_error", 20, mean_squared_error, 60),
        ("friedman_mse", 15, mean_squared_error, 60),
        ("poisson", 15, mean_poisson_deviance, 30),
    ],
)
def test_diabetes_underfit(name, Tree, criterion, max_depth, metric, max_loss):
    # check consistency of trees when the depth and the number of features are
    # limited

    reg = Tree(criterion=criterion, max_depth=max_depth, max_features=6, random_state=0)
    reg.fit(diabetes.data, diabetes.target)
    loss = metric(diabetes.target, reg.predict(diabetes.data))
    assert 0 < loss < max_loss


def test_probability():
    # Predict probabilities using DecisionTreeClassifier.

    for name, Tree in CLF_TREES.items():
        clf = Tree(max_depth=1, max_features=1, random_state=42)
        clf.fit(iris.data, iris.target)

        prob_predict = clf.predict_proba(iris.data)
        assert_array_almost_equal(
            np.sum(prob_predict, 1),
            np.ones(iris.data.shape[0]),
            err_msg="Failed with {0}".format(name),
        )
        assert_array_equal(
            np.argmax(prob_predict, 1),
            clf.predict(iris.data),
            err_msg="Failed with {0}".format(name),
        )
        assert_almost_equal(
            clf.predict_proba(iris.data),
            np.exp(clf.predict_log_proba(iris.data)),
            8,
            err_msg="Failed with {0}".format(name),
        )


def test_arrayrepr():
    # Check the array representation.
    # Check resize
    X = np.arange(10000)[:, np.newaxis]
    y = np.arange(10000)

    for name, Tree in REG_TREES.items():
        reg = Tree(max_depth=None, random_state=0)
        reg.fit(X, y)


def test_pure_set():
    # Check when y is pure.
    X = [[-2, -1], [-1, -1], [-1, -2], [1, 1], [1, 2], [2, 1]]
    y = [1, 1, 1, 1, 1, 1]

    for name, TreeClassifier in CLF_TREES.items():
        clf = TreeClassifier(random_state=0)
        clf.fit(X, y)
        assert_array_equal(clf.predict(X), y, err_msg="Failed with {0}".format(name))

    for name, TreeRegressor in REG_TREES.items():
        reg = TreeRegressor(random_state=0)
        reg.fit(X, y)
        assert_almost_equal(reg.predict(X), y, err_msg="Failed with {0}".format(name))


def test_numerical_stability():
    # Check numerical stability.
    X = np.array(
        [
            [152.08097839, 140.40744019, 129.75102234, 159.90493774],
            [142.50700378, 135.81935120, 117.82884979, 162.75781250],
            [127.28772736, 140.40744019, 129.75102234, 159.90493774],
            [132.37025452, 143.71923828, 138.35694885, 157.84558105],
            [103.10237122, 143.71928406, 138.35696411, 157.84559631],
            [127.71276855, 143.71923828, 138.35694885, 157.84558105],
            [120.91514587, 140.40744019, 129.75102234, 159.90493774],
        ]
    )

    y = np.array([1.0, 0.70209277, 0.53896582, 0.0, 0.90914464, 0.48026916, 0.49622521])

    with np.errstate(all="raise"):
        for name, Tree in REG_TREES.items():
            reg = Tree(random_state=0)
            reg.fit(X, y)
            reg.fit(X, -y)
            reg.fit(-X, y)
            reg.fit(-X, -y)


def test_importances():
    # Check variable importances.
    X, y = datasets.make_classification(
        n_samples=5000,
        n_features=10,
        n_informative=3,
        n_redundant=0,
        n_repeated=0,
        shuffle=False,
        random_state=0,
    )

    for name, Tree in CLF_TREES.items():
        clf = Tree(random_state=0)

        clf.fit(X, y)
        importances = clf.feature_importances_
        n_important = np.sum(importances > 0.1)

        assert importances.shape[0] == 10, "Failed with {0}".format(name)
        assert n_important == 3, "Failed with {0}".format(name)

    # Check on iris that importances are the same for all builders
    clf = DecisionTreeClassifier(random_state=0)
    clf.fit(iris.data, iris.target)
    clf2 = DecisionTreeClassifier(random_state=0, max_leaf_nodes=len(iris.data))
    clf2.fit(iris.data, iris.target)

    assert_array_equal(clf.feature_importances_, clf2.feature_importances_)


def test_importances_raises():
    # Check if variable importance before fit raises ValueError.
    clf = DecisionTreeClassifier()
    with pytest.raises(ValueError):
        getattr(clf, "feature_importances_")


def test_importances_gini_equal_squared_error():
    # Check that gini is equivalent to squared_error for binary output variable

    X, y = datasets.make_classification(
        n_samples=2000,
        n_features=10,
        n_informative=3,
        n_redundant=0,
        n_repeated=0,
        shuffle=False,
        random_state=0,
    )

    # The gini index and the mean square error (variance) might differ due
    # to numerical instability. Since those instabilities mainly occurs at
    # high tree depth, we restrict this maximal depth.
    clf = DecisionTreeClassifier(criterion="gini", max_depth=5, random_state=0).fit(
        X, y
    )
    reg = DecisionTreeRegressor(
        criterion="squared_error", max_depth=5, random_state=0
    ).fit(X, y)

    assert_almost_equal(clf.feature_importances_, reg.feature_importances_)
    assert_array_equal(clf.tree_.feature, reg.tree_.feature)
    assert_array_equal(clf.tree_.children_left, reg.tree_.children_left)
    assert_array_equal(clf.tree_.children_right, reg.tree_.children_right)
    assert_array_equal(clf.tree_.n_node_samples, reg.tree_.n_node_samples)


def test_max_features():
    # Check max_features.
    for name, TreeEstimator in ALL_TREES.items():
        est = TreeEstimator(max_features="sqrt")
        est.fit(iris.data, iris.target)
        assert est.max_features_ == int(np.sqrt(iris.data.shape[1]))

        est = TreeEstimator(max_features="log2")
        est.fit(iris.data, iris.target)
        assert est.max_features_ == int(np.log2(iris.data.shape[1]))

        est = TreeEstimator(max_features=1)
        est.fit(iris.data, iris.target)
        assert est.max_features_ == 1

        est = TreeEstimator(max_features=3)
        est.fit(iris.data, iris.target)
        assert est.max_features_ == 3

        est = TreeEstimator(max_features=0.01)
        est.fit(iris.data, iris.target)
        assert est.max_features_ == 1

        est = TreeEstimator(max_features=0.5)
        est.fit(iris.data, iris.target)
        assert est.max_features_ == int(0.5 * iris.data.shape[1])

        est = TreeEstimator(max_features=1.0)
        est.fit(iris.data, iris.target)
        assert est.max_features_ == iris.data.shape[1]

        est = TreeEstimator(max_features=None)
        est.fit(iris.data, iris.target)
        assert est.max_features_ == iris.data.shape[1]


def test_error():
    # Test that it gives proper exception on deficient input.
    for name, TreeEstimator in CLF_TREES.items():
        # predict before fit
        est = TreeEstimator()
        with pytest.raises(NotFittedError):
            est.predict_proba(X)

        est.fit(X, y)
        X2 = [[-2, -1, 1]]  # wrong feature shape for sample
        with pytest.raises(ValueError):
            est.predict_proba(X2)

        # Wrong dimensions
        est = TreeEstimator()
        y2 = y[:-1]
        with pytest.raises(ValueError):
            est.fit(X, y2)

        # Test with arrays that are non-contiguous.
        Xf = np.asfortranarray(X)
        est = TreeEstimator()
        est.fit(Xf, y)
        assert_almost_equal(est.predict(T), true_result)

        # predict before fitting
        est = TreeEstimator()
        with pytest.raises(NotFittedError):
            est.predict(T)

        # predict on vector with different dims
        est.fit(X, y)
        t = np.asarray(T)
        with pytest.raises(ValueError):
            est.predict(t[:, 1:])

        # wrong sample shape
        Xt = np.array(X).T

        est = TreeEstimator()
        est.fit(np.dot(X, Xt), y)
        with pytest.raises(ValueError):
            est.predict(X)
        with pytest.raises(ValueError):
            est.apply(X)

        clf = TreeEstimator()
        clf.fit(X, y)
        with pytest.raises(ValueError):
            clf.predict(Xt)
        with pytest.raises(ValueError):
            clf.apply(Xt)

        # apply before fitting
        est = TreeEstimator()
        with pytest.raises(NotFittedError):
            est.apply(T)

    # non positive target for Poisson splitting Criterion
    est = DecisionTreeRegressor(criterion="poisson")
    with pytest.raises(ValueError, match="y is not positive.*Poisson"):
        est.fit([[0, 1, 2]], [0, 0, 0])
    with pytest.raises(ValueError, match="Some.*y are negative.*Poisson"):
        est.fit([[0, 1, 2]], [5, -0.1, 2])


def test_min_samples_split():
    """Test min_samples_split parameter"""
    X = np.asfortranarray(iris.data, dtype=tree._tree.DTYPE)
    y = iris.target

    # test both DepthFirstTreeBuilder and BestFirstTreeBuilder
    # by setting max_leaf_nodes
    for max_leaf_nodes, name in product((None, 1000), ALL_TREES.keys()):
        TreeEstimator = ALL_TREES[name]

        # test for integer parameter
        est = TreeEstimator(
            min_samples_split=10, max_leaf_nodes=max_leaf_nodes, random_state=0
        )
        est.fit(X, y)
        # count samples on nodes, -1 means it is a leaf
        node_samples = est.tree_.n_node_samples[est.tree_.children_left != -1]

        assert np.min(node_samples) > 9, "Failed with {0}".format(name)

        # test for float parameter
        est = TreeEstimator(
            min_samples_split=0.2, max_leaf_nodes=max_leaf_nodes, random_state=0
        )
        est.fit(X, y)
        # count samples on nodes, -1 means it is a leaf
        node_samples = est.tree_.n_node_samples[est.tree_.children_left != -1]

        assert np.min(node_samples) > 9, "Failed with {0}".format(name)


def test_min_samples_leaf():
    # Test if leaves contain more than leaf_count training examples
    X = np.asfortranarray(iris.data, dtype=tree._tree.DTYPE)
    y = iris.target

    # test both DepthFirstTreeBuilder and BestFirstTreeBuilder
    # by setting max_leaf_nodes
    for max_leaf_nodes, name in product((None, 1000), ALL_TREES.keys()):
        TreeEstimator = ALL_TREES[name]

        # test integer parameter
        est = TreeEstimator(
            min_samples_leaf=5, max_leaf_nodes=max_leaf_nodes, random_state=0
        )
        est.fit(X, y)
        out = est.tree_.apply(X)
        node_counts = np.bincount(out)
        # drop inner nodes
        leaf_count = node_counts[node_counts != 0]
        assert np.min(leaf_count) > 4, "Failed with {0}".format(name)

        # test float parameter
        est = TreeEstimator(
            min_samples_leaf=0.1, max_leaf_nodes=max_leaf_nodes, random_state=0
        )
        est.fit(X, y)
        out = est.tree_.apply(X)
        node_counts = np.bincount(out)
        # drop inner nodes
        leaf_count = node_counts[node_counts != 0]
        assert np.min(leaf_count) > 4, "Failed with {0}".format(name)


def check_min_weight_fraction_leaf(name, datasets, sparse_container=None):
    """Test if leaves contain at least min_weight_fraction_leaf of the
    training set"""
    X = DATASETS[datasets]["X"].astype(np.float32)
    if sparse_container is not None:
        X = sparse_container(X)
    y = DATASETS[datasets]["y"]

    weights = rng.rand(X.shape[0])
    total_weight = np.sum(weights)

    TreeEstimator = ALL_TREES[name]

    # test both DepthFirstTreeBuilder and BestFirstTreeBuilder
    # by setting max_leaf_nodes
    for max_leaf_nodes, frac in product((None, 1000), np.linspace(0, 0.5, 6)):
        est = TreeEstimator(
            min_weight_fraction_leaf=frac, max_leaf_nodes=max_leaf_nodes, random_state=0
        )
        est.fit(X, y, sample_weight=weights)

        if sparse_container is not None:
            out = est.tree_.apply(X.tocsr())
        else:
            out = est.tree_.apply(X)

        node_weights = np.bincount(out, weights=weights)
        # drop inner nodes
        leaf_weights = node_weights[node_weights != 0]
        assert np.min(leaf_weights) >= total_weight * est.min_weight_fraction_leaf, (
            "Failed with {0} min_weight_fraction_leaf={1}".format(
                name, est.min_weight_fraction_leaf
            )
        )

    # test case with no weights passed in
    total_weight = X.shape[0]

    for max_leaf_nodes, frac in product((None, 1000), np.linspace(0, 0.5, 6)):
        est = TreeEstimator(
            min_weight_fraction_leaf=frac, max_leaf_nodes=max_leaf_nodes, random_state=0
        )
        est.fit(X, y)

        if sparse_container is not None:
            out = est.tree_.apply(X.tocsr())
        else:
            out = est.tree_.apply(X)

        node_weights = np.bincount(out)
        # drop inner nodes
        leaf_weights = node_weights[node_weights != 0]
        assert np.min(leaf_weights) >= total_weight * est.min_weight_fraction_leaf, (
            "Failed with {0} min_weight_fraction_leaf={1}".format(
                name, est.min_weight_fraction_leaf
            )
        )


@pytest.mark.parametrize("name", ALL_TREES)
def test_min_weight_fraction_leaf_on_dense_input(name):
    check_min_weight_fraction_leaf(name, "iris")


@pytest.mark.parametrize("name", SPARSE_TREES)
@pytest.mark.parametrize("csc_container", CSC_CONTAINERS)
def test_min_weight_fraction_leaf_on_sparse_input(name, csc_container):
    check_min_weight_fraction_leaf(name, "multilabel", sparse_container=csc_container)


def check_min_weight_fraction_leaf_with_min_samples_leaf(
    name, datasets, sparse_container=None
):
    """Test the interaction between min_weight_fraction_leaf and
    min_samples_leaf when sample_weights is not provided in fit."""
    X = DATASETS[datasets]["X"].astype(np.float32)
    if sparse_container is not None:
        X = sparse_container(X)
    y = DATASETS[datasets]["y"]

    total_weight = X.shape[0]
    TreeEstimator = ALL_TREES[name]
    for max_leaf_nodes, frac in product((None, 1000), np.linspace(0, 0.5, 3)):
        # test integer min_samples_leaf
        est = TreeEstimator(
            min_weight_fraction_leaf=frac,
            max_leaf_nodes=max_leaf_nodes,
            min_samples_leaf=5,
            random_state=0,
        )
        est.fit(X, y)

        if sparse_container is not None:
            out = est.tree_.apply(X.tocsr())
        else:
            out = est.tree_.apply(X)

        node_weights = np.bincount(out)
        # drop inner nodes
        leaf_weights = node_weights[node_weights != 0]
        assert np.min(leaf_weights) >= max(
            (total_weight * est.min_weight_fraction_leaf), 5
        ), "Failed with {0} min_weight_fraction_leaf={1}, min_samples_leaf={2}".format(
            name, est.min_weight_fraction_leaf, est.min_samples_leaf
        )
    for max_leaf_nodes, frac in product((None, 1000), np.linspace(0, 0.5, 3)):
        # test float min_samples_leaf
        est = TreeEstimator(
            min_weight_fraction_leaf=frac,
            max_leaf_nodes=max_leaf_nodes,
            min_samples_leaf=0.1,
            random_state=0,
        )
        est.fit(X, y)

        if sparse_container is not None:
            out = est.tree_.apply(X.tocsr())
        else:
            out = est.tree_.apply(X)

        node_weights = np.bincount(out)
        # drop inner nodes
        leaf_weights = node_weights[node_weights != 0]
        assert np.min(leaf_weights) >= max(
            (total_weight * est.min_weight_fraction_leaf),
            (total_weight * est.min_samples_leaf),
        ), "Failed with {0} min_weight_fraction_leaf={1}, min_samples_leaf={2}".format(
            name, est.min_weight_fraction_leaf, est.min_samples_leaf
        )


@pytest.mark.parametrize("name", ALL_TREES)
def test_min_weight_fraction_leaf_with_min_samples_leaf_on_dense_input(name):
    check_min_weight_fraction_leaf_with_min_samples_leaf(name, "iris")


@pytest.mark.parametrize("name", SPARSE_TREES)
@pytest.mark.parametrize("csc_container", CSC_CONTAINERS)
def test_min_weight_fraction_leaf_with_min_samples_leaf_on_sparse_input(
    name, csc_container
):
    check_min_weight_fraction_leaf_with_min_samples_leaf(
        name, "multilabel", sparse_container=csc_container
    )


def test_min_impurity_decrease(global_random_seed):
    # test if min_impurity_decrease ensure that a split is made only if
    # if the impurity decrease is at least that value
    X, y = datasets.make_classification(n_samples=100, random_state=global_random_seed)

    # test both DepthFirstTreeBuilder and BestFirstTreeBuilder
    # by setting max_leaf_nodes
    for max_leaf_nodes, name in product((None, 1000), ALL_TREES.keys()):
        TreeEstimator = ALL_TREES[name]

        # Check default value of min_impurity_decrease, 1e-7
        est1 = TreeEstimator(max_leaf_nodes=max_leaf_nodes, random_state=0)
        # Check with explicit value of 0.05
        est2 = TreeEstimator(
            max_leaf_nodes=max_leaf_nodes, min_impurity_decrease=0.05, random_state=0
        )
        # Check with a much lower value of 0.0001
        est3 = TreeEstimator(
            max_leaf_nodes=max_leaf_nodes, min_impurity_decrease=0.0001, random_state=0
        )
        # Check with a much lower value of 0.1
        est4 = TreeEstimator(
            max_leaf_nodes=max_leaf_nodes, min_impurity_decrease=0.1, random_state=0
        )

        for est, expected_decrease in (
            (est1, 1e-7),
            (est2, 0.05),
            (est3, 0.0001),
            (est4, 0.1),
        ):
            assert est.min_impurity_decrease <= expected_decrease, (
                "Failed, min_impurity_decrease = {0} > {1}".format(
                    est.min_impurity_decrease, expected_decrease
                )
            )
            est.fit(X, y)
            for node in range(est.tree_.node_count):
                # If current node is a not leaf node, check if the split was
                # justified w.r.t the min_impurity_decrease
                if est.tree_.children_left[node] != TREE_LEAF:
                    imp_parent = est.tree_.impurity[node]
                    wtd_n_node = est.tree_.weighted_n_node_samples[node]

                    left = est.tree_.children_left[node]
                    wtd_n_left = est.tree_.weighted_n_node_samples[left]
                    imp_left = est.tree_.impurity[left]
                    wtd_imp_left = wtd_n_left * imp_left

                    right = est.tree_.children_right[node]
                    wtd_n_right = est.tree_.weighted_n_node_samples[right]
                    imp_right = est.tree_.impurity[right]
                    wtd_imp_right = wtd_n_right * imp_right

                    wtd_avg_left_right_imp = wtd_imp_right + wtd_imp_left
                    wtd_avg_left_right_imp /= wtd_n_node

                    fractional_node_weight = (
                        est.tree_.weighted_n_node_samples[node] / X.shape[0]
                    )

                    actual_decrease = fractional_node_weight * (
                        imp_parent - wtd_avg_left_right_imp
                    )

                    assert actual_decrease >= expected_decrease, (
                        "Failed with {0} expected min_impurity_decrease={1}".format(
                            actual_decrease, expected_decrease
                        )
                    )


def test_pickle():
    """Test pickling preserves Tree properties and performance."""
    for name, TreeEstimator in ALL_TREES.items():
        if "Classifier" in name:
            X, y = iris.data, iris.target
        else:
            X, y = diabetes.data, diabetes.target

        est = TreeEstimator(random_state=0)
        est.fit(X, y)
        score = est.score(X, y)

        # test that all class properties are maintained
        attributes = [
            "max_depth",
            "node_count",
            "capacity",
            "n_classes",
            "children_left",
            "children_right",
            "n_leaves",
            "feature",
            "threshold",
            "impurity",
            "n_node_samples",
            "weighted_n_node_samples",
            "value",
        ]
        fitted_attribute = {
            attribute: getattr(est.tree_, attribute) for attribute in attributes
        }

        serialized_object = pickle.dumps(est)
        est2 = pickle.loads(serialized_object)
        assert type(est2) == est.__class__

        score2 = est2.score(X, y)
        assert score == score2, (
            "Failed to generate same score  after pickling with {0}".format(name)
        )
        for attribute in fitted_attribute:
            assert_array_equal(
                getattr(est2.tree_, attribute),
                fitted_attribute[attribute],
                err_msg=(
                    f"Failed to generate same attribute {attribute} after pickling with"
                    f" {name}"
                ),
            )


def test_multioutput():
    # Check estimators on multi-output problems.
    X = [
        [-2, -1],
        [-1, -1],
        [-1, -2],
        [1, 1],
        [1, 2],
        [2, 1],
        [-2, 1],
        [-1, 1],
        [-1, 2],
        [2, -1],
        [1, -1],
        [1, -2],
    ]

    y = [
        [-1, 0],
        [-1, 0],
        [-1, 0],
        [1, 1],
        [1, 1],
        [1, 1],
        [-1, 2],
        [-1, 2],
        [-1, 2],
        [1, 3],
        [1, 3],
        [1, 3],
    ]

    T = [[-1, -1], [1, 1], [-1, 1], [1, -1]]
    y_true = [[-1, 0], [1, 1], [-1, 2], [1, 3]]

    # toy classification problem
    for name, TreeClassifier in CLF_TREES.items():
        clf = TreeClassifier(random_state=0)
        y_hat = clf.fit(X, y).predict(T)
        assert_array_equal(y_hat, y_true)
        assert y_hat.shape == (4, 2)

        proba = clf.predict_proba(T)
        assert len(proba) == 2
        assert proba[0].shape == (4, 2)
        assert proba[1].shape == (4, 4)

        log_proba = clf.predict_log_proba(T)
        assert len(log_proba) == 2
        assert log_proba[0].shape == (4, 2)
        assert log_proba[1].shape == (4, 4)

    # toy regression problem
    for name, TreeRegressor in REG_TREES.items():
        reg = TreeRegressor(random_state=0)
        y_hat = reg.fit(X, y).predict(T)
        assert_almost_equal(y_hat, y_true)
        assert y_hat.shape == (4, 2)


def test_classes_shape():
    # Test that n_classes_ and classes_ have proper shape.
    for name, TreeClassifier in CLF_TREES.items():
        # Classification, single output
        clf = TreeClassifier(random_state=0)
        clf.fit(X, y)

        assert clf.n_classes_ == 2
        assert_array_equal(clf.classes_, [-1, 1])

        # Classification, multi-output
        _y = np.vstack((y, np.array(y) * 2)).T
        clf = TreeClassifier(random_state=0)
        clf.fit(X, _y)
        assert len(clf.n_classes_) == 2
        assert len(clf.classes_) == 2
        assert_array_equal(clf.n_classes_, [2, 2])
        assert_array_equal(clf.classes_, [[-1, 1], [-2, 2]])


def test_unbalanced_iris():
    # Check class rebalancing.
    unbalanced_X = iris.data[:125]
    unbalanced_y = iris.target[:125]
    sample_weight = compute_sample_weight("balanced", unbalanced_y)

    for name, TreeClassifier in CLF_TREES.items():
        clf = TreeClassifier(random_state=0)
        clf.fit(unbalanced_X, unbalanced_y, sample_weight=sample_weight)
        assert_almost_equal(clf.predict(unbalanced_X), unbalanced_y)


def test_memory_layout():
    # Check that it works no matter the memory layout
    for (name, TreeEstimator), dtype in product(
        ALL_TREES.items(), [np.float64, np.float32]
    ):
        est = TreeEstimator(random_state=0)

        # Nothing
        X = np.asarray(iris.data, dtype=dtype)
        y = iris.target
        assert_array_equal(est.fit(X, y).predict(X), y)

        # C-order
        X = np.asarray(iris.data, order="C", dtype=dtype)
        y = iris.target
        assert_array_equal(est.fit(X, y).predict(X), y)

        # F-order
        X = np.asarray(iris.data, order="F", dtype=dtype)
        y = iris.target
        assert_array_equal(est.fit(X, y).predict(X), y)

        # Contiguous
        X = np.ascontiguousarray(iris.data, dtype=dtype)
        y = iris.target
        assert_array_equal(est.fit(X, y).predict(X), y)

        # csr
        for csr_container in CSR_CONTAINERS:
            X = csr_container(iris.data, dtype=dtype)
            y = iris.target
            assert_array_equal(est.fit(X, y).predict(X), y)

        # csc
        for csc_container in CSC_CONTAINERS:
            X = csc_container(iris.data, dtype=dtype)
            y = iris.target
            assert_array_equal(est.fit(X, y).predict(X), y)

        # Strided
        X = np.asarray(iris.data[::3], dtype=dtype)
        y = iris.target[::3]
        assert_array_equal(est.fit(X, y).predict(X), y)


def test_sample_weight():
    # Check sample weighting.
    # Test that zero-weighted samples are not taken into account
    X = np.arange(100)[:, np.newaxis]
    y = np.ones(100)
    y[:50] = 0.0

    sample_weight = np.ones(100)
    sample_weight[y == 0] = 0.0

    clf = DecisionTreeClassifier(random_state=0)
    clf.fit(X, y, sample_weight=sample_weight)
    assert_array_equal(clf.predict(X), np.ones(100))

    # Test that low weighted samples are not taken into account at low depth
    X = np.arange(200)[:, np.newaxis]
    y = np.zeros(200)
    y[50:100] = 1
    y[100:200] = 2
    X[100:200, 0] = 200

    sample_weight = np.ones(200)

    sample_weight[y == 2] = 0.51  # Samples of class '2' are still weightier
    clf = DecisionTreeClassifier(max_depth=1, random_state=0)
    clf.fit(X, y, sample_weight=sample_weight)
    assert clf.tree_.threshold[0] == 149.5

    sample_weight[y == 2] = 0.5  # Samples of class '2' are no longer weightier
    clf = DecisionTreeClassifier(max_depth=1, random_state=0)
    clf.fit(X, y, sample_weight=sample_weight)
    assert clf.tree_.threshold[0] == 49.5  # Threshold should have moved

    # Test that sample weighting is the same as having duplicates
    X = iris.data
    y = iris.target

    duplicates = rng.randint(0, X.shape[0], 100)

    clf = DecisionTreeClassifier(random_state=1)
    clf.fit(X[duplicates], y[duplicates])

    sample_weight = np.bincount(duplicates, minlength=X.shape[0])
    clf2 = DecisionTreeClassifier(random_state=1)
    clf2.fit(X, y, sample_weight=sample_weight)

    internal = clf.tree_.children_left != tree._tree.TREE_LEAF
    assert_array_almost_equal(
        clf.tree_.threshold[internal], clf2.tree_.threshold[internal]
    )


def test_sample_weight_invalid():
    # Check sample weighting raises errors.
    X = np.arange(100)[:, np.newaxis]
    y = np.ones(100)
    y[:50] = 0.0

    clf = DecisionTreeClassifier(random_state=0)

    sample_weight = np.random.rand(100, 1)
    with pytest.raises(ValueError):
        clf.fit(X, y, sample_weight=sample_weight)

    sample_weight = np.array(0)

    expected_err = re.escape(
        (
            "Input should have at least 1 dimension i.e. satisfy "
            "`len(x.shape) > 0`, got scalar `array(0.)` instead."
        )
    )
    with pytest.raises(TypeError, match=expected_err):
        clf.fit(X, y, sample_weight=sample_weight)


@pytest.mark.parametrize("name", CLF_TREES)
def test_class_weights(name):
    # Test that class_weights resemble sample_weights behavior.
    TreeClassifier = CLF_TREES[name]

    # Iris is balanced, so no effect expected for using 'balanced' weights
    clf1 = TreeClassifier(random_state=0)
    clf1.fit(iris.data, iris.target)
    clf2 = TreeClassifier(class_weight="balanced", random_state=0)
    clf2.fit(iris.data, iris.target)
    assert_almost_equal(clf1.feature_importances_, clf2.feature_importances_)

    # Make a multi-output problem with three copies of Iris
    iris_multi = np.vstack((iris.target, iris.target, iris.target)).T
    # Create user-defined weights that should balance over the outputs
    clf3 = TreeClassifier(
        class_weight=[
            {0: 2.0, 1: 2.0, 2: 1.0},
            {0: 2.0, 1: 1.0, 2: 2.0},
            {0: 1.0, 1: 2.0, 2: 2.0},
        ],
        random_state=0,
    )
    clf3.fit(iris.data, iris_multi)
    assert_almost_equal(clf2.feature_importances_, clf3.feature_importances_)
    # Check against multi-output "auto" which should also have no effect
    clf4 = TreeClassifier(class_weight="balanced", random_state=0)
    clf4.fit(iris.data, iris_multi)
    assert_almost_equal(clf3.feature_importances_, clf4.feature_importances_)

    # Inflate importance of class 1, check against user-defined weights
    sample_weight = np.ones(iris.target.shape)
    sample_weight[iris.target == 1] *= 100
    class_weight = {0: 1.0, 1: 100.0, 2: 1.0}
    clf1 = TreeClassifier(random_state=0)
    clf1.fit(iris.data, iris.target, sample_weight)
    clf2 = TreeClassifier(class_weight=class_weight, random_state=0)
    clf2.fit(iris.data, iris.target)
    assert_almost_equal(clf1.feature_importances_, clf2.feature_importances_)

    # Check that sample_weight and class_weight are multiplicative
    clf1 = TreeClassifier(random_state=0)
    clf1.fit(iris.data, iris.target, sample_weight**2)
    clf2 = TreeClassifier(class_weight=class_weight, random_state=0)
    clf2.fit(iris.data, iris.target, sample_weight)
    assert_almost_equal(clf1.feature_importances_, clf2.feature_importances_)


@pytest.mark.parametrize("name", CLF_TREES)
def test_class_weight_errors(name):
    # Test if class_weight raises errors and warnings when expected.
    TreeClassifier = CLF_TREES[name]
    _y = np.vstack((y, np.array(y) * 2)).T

    # Incorrect length list for multi-output
    clf = TreeClassifier(class_weight=[{-1: 0.5, 1: 1.0}], random_state=0)
    err_msg = "number of elements in class_weight should match number of outputs."
    with pytest.raises(ValueError, match=err_msg):
        clf.fit(X, _y)


def test_max_leaf_nodes():
    # Test greedy trees with max_depth + 1 leafs.
    X, y = datasets.make_hastie_10_2(n_samples=100, random_state=1)
    k = 4
    for name, TreeEstimator in ALL_TREES.items():
        est = TreeEstimator(max_depth=None, max_leaf_nodes=k + 1).fit(X, y)
        assert est.get_n_leaves() == k + 1


def test_max_leaf_nodes_max_depth():
    # Test precedence of max_leaf_nodes over max_depth.
    X, y = datasets.make_hastie_10_2(n_samples=100, random_state=1)
    k = 4
    for name, TreeEstimator in ALL_TREES.items():
        est = TreeEstimator(max_depth=1, max_leaf_nodes=k).fit(X, y)
        assert est.get_depth() == 1


def test_arrays_persist():
    # Ensure property arrays' memory stays alive when tree disappears
    # non-regression for #2726
    for attr in [
        "n_classes",
        "value",
        "children_left",
        "children_right",
        "threshold",
        "impurity",
        "feature",
        "n_node_samples",
    ]:
        value = getattr(DecisionTreeClassifier().fit([[0], [1]], [0, 1]).tree_, attr)
        # if pointing to freed memory, contents may be arbitrary
        assert -3 <= value.flat[0] < 3, "Array points to arbitrary memory"


def test_only_constant_features():
    random_state = check_random_state(0)
    X = np.zeros((10, 20))
    y = random_state.randint(0, 2, (10,))
    for name, TreeEstimator in ALL_TREES.items():
        est = TreeEstimator(random_state=0)
        est.fit(X, y)
        assert est.tree_.max_depth == 0


def test_behaviour_constant_feature_after_splits():
    X = np.transpose(
        np.vstack(([[0, 0, 0, 0, 0, 1, 2, 4, 5, 6, 7]], np.zeros((4, 11))))
    )
    y = [0, 0, 0, 1, 1, 2, 2, 2, 3, 3, 3]
    for name, TreeEstimator in ALL_TREES.items():
        # do not check extra random trees
        if "ExtraTree" not in name:
            est = TreeEstimator(random_state=0, max_features=1)
            est.fit(X, y)
            assert est.tree_.max_depth == 2
            assert est.tree_.node_count == 5


def test_with_only_one_non_constant_features():
    X = np.hstack([np.array([[1.0], [1.0], [0.0], [0.0]]), np.zeros((4, 1000))])

    y = np.array([0.0, 1.0, 0.0, 1.0])
    for name, TreeEstimator in CLF_TREES.items():
        est = TreeEstimator(random_state=0, max_features=1)
        est.fit(X, y)
        assert est.tree_.max_depth == 1
        assert_array_equal(est.predict_proba(X), np.full((4, 2), 0.5))

    for name, TreeEstimator in REG_TREES.items():
        est = TreeEstimator(random_state=0, max_features=1)
        est.fit(X, y)
        assert est.tree_.max_depth == 1
        assert_array_equal(est.predict(X), np.full((4,), 0.5))


def test_big_input():
    # Test if the warning for too large inputs is appropriate.
    X = np.repeat(10**40.0, 4).astype(np.float64).reshape(-1, 1)
    clf = DecisionTreeClassifier()
    with pytest.raises(ValueError, match="float32"):
        clf.fit(X, [0, 1, 0, 1])


def test_realloc():
    from sklearn.tree._utils import _realloc_test

    with pytest.raises(MemoryError):
        _realloc_test()


def test_huge_allocations():
    n_bits = 8 * struct.calcsize("P")

    X = np.random.randn(10, 2)
    y = np.random.randint(0, 2, 10)

    # Sanity check: we cannot request more memory than the size of the address
    # space. Currently raises OverflowError.
    huge = 2 ** (n_bits + 1)
    clf = DecisionTreeClassifier(splitter="best", max_leaf_nodes=huge)
    with pytest.raises(Exception):
        clf.fit(X, y)

    # Non-regression test: MemoryError used to be dropped by Cython
    # because of missing "except *".
    huge = 2 ** (n_bits - 1) - 1
    clf = DecisionTreeClassifier(splitter="best", max_leaf_nodes=huge)
    with pytest.raises(MemoryError):
        clf.fit(X, y)


def check_sparse_input(tree, dataset, max_depth=None):
    TreeEstimator = ALL_TREES[tree]
    X = DATASETS[dataset]["X"]
    y = DATASETS[dataset]["y"]

    # Gain testing time
    if dataset in ["digits", "diabetes"]:
        n_samples = X.shape[0] // 5
        X = X[:n_samples]
        y = y[:n_samples]

    for sparse_container in COO_CONTAINERS + CSC_CONTAINERS + CSR_CONTAINERS:
        X_sparse = sparse_container(X)

        # Check the default (depth first search)
        d = TreeEstimator(random_state=0, max_depth=max_depth).fit(X, y)
        s = TreeEstimator(random_state=0, max_depth=max_depth).fit(X_sparse, y)

        assert_tree_equal(
            d.tree_,
            s.tree_,
            "{0} with dense and sparse format gave different trees".format(tree),
        )

        y_pred = d.predict(X)
        if tree in CLF_TREES:
            y_proba = d.predict_proba(X)
            y_log_proba = d.predict_log_proba(X)

        for sparse_container_test in COO_CONTAINERS + CSR_CONTAINERS + CSC_CONTAINERS:
            X_sparse_test = sparse_container_test(X_sparse, dtype=np.float32)

            assert_array_almost_equal(s.predict(X_sparse_test), y_pred)

            if tree in CLF_TREES:
                assert_array_almost_equal(s.predict_proba(X_sparse_test), y_proba)
                assert_array_almost_equal(
                    s.predict_log_proba(X_sparse_test), y_log_proba
                )


@pytest.mark.parametrize("tree_type", SPARSE_TREES)
@pytest.mark.parametrize(
    "dataset",
    (
        "clf_small",
        "toy",
        "digits",
        "multilabel",
        "sparse-pos",
        "sparse-neg",
        "sparse-mix",
        "zeros",
    ),
)
def test_sparse_input(tree_type, dataset):
    max_depth = 3 if dataset == "digits" else None
    check_sparse_input(tree_type, dataset, max_depth)


@pytest.mark.parametrize("tree_type", sorted(set(SPARSE_TREES).intersection(REG_TREES)))
@pytest.mark.parametrize("dataset", ["diabetes", "reg_small"])
def test_sparse_input_reg_trees(tree_type, dataset):
    # Due to numerical instability of MSE and too strict test, we limit the
    # maximal depth
    check_sparse_input(tree_type, dataset, 2)


@pytest.mark.parametrize("tree_type", SPARSE_TREES)
@pytest.mark.parametrize("dataset", ["sparse-pos", "sparse-neg", "sparse-mix", "zeros"])
@pytest.mark.parametrize("csc_container", CSC_CONTAINERS)
def test_sparse_parameters(tree_type, dataset, csc_container):
    TreeEstimator = ALL_TREES[tree_type]
    X = DATASETS[dataset]["X"]
    X_sparse = csc_container(X)
    y = DATASETS[dataset]["y"]

    # Check max_features
    d = TreeEstimator(random_state=0, max_features=1, max_depth=2).fit(X, y)
    s = TreeEstimator(random_state=0, max_features=1, max_depth=2).fit(X_sparse, y)
    assert_tree_equal(
        d.tree_,
        s.tree_,
        "{0} with dense and sparse format gave different trees".format(tree_type),
    )
    assert_array_almost_equal(s.predict(X), d.predict(X))

    # Check min_samples_split
    d = TreeEstimator(random_state=0, max_features=1, min_samples_split=10).fit(X, y)
    s = TreeEstimator(random_state=0, max_features=1, min_samples_split=10).fit(
        X_sparse, y
    )
    assert_tree_equal(
        d.tree_,
        s.tree_,
        "{0} with dense and sparse format gave different trees".format(tree_type),
    )
    assert_array_almost_equal(s.predict(X), d.predict(X))

    # Check min_samples_leaf
    d = TreeEstimator(random_state=0, min_samples_leaf=X_sparse.shape[0] // 2).fit(X, y)
    s = TreeEstimator(random_state=0, min_samples_leaf=X_sparse.shape[0] // 2).fit(
        X_sparse, y
    )
    assert_tree_equal(
        d.tree_,
        s.tree_,
        "{0} with dense and sparse format gave different trees".format(tree_type),
    )
    assert_array_almost_equal(s.predict(X), d.predict(X))

    # Check best-first search
    d = TreeEstimator(random_state=0, max_leaf_nodes=3).fit(X, y)
    s = TreeEstimator(random_state=0, max_leaf_nodes=3).fit(X_sparse, y)
    assert_tree_equal(
        d.tree_,
        s.tree_,
        "{0} with dense and sparse format gave different trees".format(tree_type),
    )
    assert_array_almost_equal(s.predict(X), d.predict(X))


@pytest.mark.parametrize(
    "tree_type, criterion",
    list(product([tree for tree in SPARSE_TREES if tree in REG_TREES], REG_CRITERIONS))
    + list(
        product([tree for tree in SPARSE_TREES if tree in CLF_TREES], CLF_CRITERIONS)
    ),
)
@pytest.mark.parametrize("dataset", ["sparse-pos", "sparse-neg", "sparse-mix", "zeros"])
@pytest.mark.parametrize("csc_container", CSC_CONTAINERS)
def test_sparse_criteria(tree_type, dataset, csc_container, criterion):
    TreeEstimator = ALL_TREES[tree_type]
    X = DATASETS[dataset]["X"]
    X_sparse = csc_container(X)
    y = DATASETS[dataset]["y"]

    d = TreeEstimator(random_state=0, max_depth=3, criterion=criterion).fit(X, y)
    s = TreeEstimator(random_state=0, max_depth=3, criterion=criterion).fit(X_sparse, y)

    assert_tree_equal(
        d.tree_,
        s.tree_,
        "{0} with dense and sparse format gave different trees".format(tree_type),
    )
    assert_array_almost_equal(s.predict(X), d.predict(X))


@pytest.mark.parametrize("tree_type", SPARSE_TREES)
@pytest.mark.parametrize(
    "csc_container,csr_container", zip(CSC_CONTAINERS, CSR_CONTAINERS)
)
def test_explicit_sparse_zeros(tree_type, csc_container, csr_container):
    TreeEstimator = ALL_TREES[tree_type]
    max_depth = 3
    n_features = 10

    # n_samples set n_feature to ease construction of a simultaneous
    # construction of a csr and csc matrix
    n_samples = n_features
    samples = np.arange(n_samples)

    # Generate X, y
    random_state = check_random_state(0)
    indices = []
    data = []
    offset = 0
    indptr = [offset]
    for i in range(n_features):
        n_nonzero_i = random_state.binomial(n_samples, 0.5)
        indices_i = random_state.permutation(samples)[:n_nonzero_i]
        indices.append(indices_i)
        data_i = random_state.binomial(3, 0.5, size=(n_nonzero_i,)) - 1
        data.append(data_i)
        offset += n_nonzero_i
        indptr.append(offset)

    indices = np.concatenate(indices).astype(np.int32)
    indptr = np.array(indptr, dtype=np.int32)
    data = np.array(np.concatenate(data), dtype=np.float32)
    X_sparse = csc_container((data, indices, indptr), shape=(n_samples, n_features))
    X = X_sparse.toarray()
    X_sparse_test = csr_container(
        (data, indices, indptr), shape=(n_samples, n_features)
    )
    X_test = X_sparse_test.toarray()
    y = random_state.randint(0, 3, size=(n_samples,))

    # Ensure that X_sparse_test owns its data, indices and indptr array
    X_sparse_test = X_sparse_test.copy()

    # Ensure that we have explicit zeros
    assert (X_sparse.data == 0.0).sum() > 0
    assert (X_sparse_test.data == 0.0).sum() > 0

    # Perform the comparison
    d = TreeEstimator(random_state=0, max_depth=max_depth).fit(X, y)
    s = TreeEstimator(random_state=0, max_depth=max_depth).fit(X_sparse, y)

    assert_tree_equal(
        d.tree_,
        s.tree_,
        "{0} with dense and sparse format gave different trees".format(tree),
    )

    Xs = (X_test, X_sparse_test)
    for X1, X2 in product(Xs, Xs):
        assert_array_almost_equal(s.tree_.apply(X1), d.tree_.apply(X2))
        assert_array_almost_equal(s.apply(X1), d.apply(X2))
        assert_array_almost_equal(s.apply(X1), s.tree_.apply(X1))

        assert_array_almost_equal(
            s.tree_.decision_path(X1).toarray(), d.tree_.decision_path(X2).toarray()
        )
        assert_array_almost_equal(
            s.decision_path(X1).toarray(), d.decision_path(X2).toarray()
        )
        assert_array_almost_equal(
            s.decision_path(X1).toarray(), s.tree_.decision_path(X1).toarray()
        )

        assert_array_almost_equal(s.predict(X1), d.predict(X2))

        if tree in CLF_TREES:
            assert_array_almost_equal(s.predict_proba(X1), d.predict_proba(X2))


def check_raise_error_on_1d_input(name):
    TreeEstimator = ALL_TREES[name]

    X = iris.data[:, 0].ravel()
    X_2d = iris.data[:, 0].reshape((-1, 1))
    y = iris.target

    with pytest.raises(ValueError):
        TreeEstimator(random_state=0).fit(X, y)

    est = TreeEstimator(random_state=0)
    est.fit(X_2d, y)
    with pytest.raises(ValueError):
        est.predict([X])


@pytest.mark.parametrize("name", ALL_TREES)
def test_1d_input(name):
    with ignore_warnings():
        check_raise_error_on_1d_input(name)


@pytest.mark.parametrize("name", ALL_TREES)
@pytest.mark.parametrize("sparse_container", [None] + CSC_CONTAINERS)
def test_min_weight_leaf_split_level(name, sparse_container):
    TreeEstimator = ALL_TREES[name]

    X = np.array([[0], [0], [0], [0], [1]])
    y = [0, 0, 0, 0, 1]
    sample_weight = [0.2, 0.2, 0.2, 0.2, 0.2]
    if sparse_container is not None:
        X = sparse_container(X)

    est = TreeEstimator(random_state=0)
    est.fit(X, y, sample_weight=sample_weight)
    assert est.tree_.max_depth == 1

    est = TreeEstimator(random_state=0, min_weight_fraction_leaf=0.4)
    est.fit(X, y, sample_weight=sample_weight)
    assert est.tree_.max_depth == 0


@pytest.mark.parametrize("name", ALL_TREES)
def test_public_apply_all_trees(name):
    X_small32 = X_small.astype(tree._tree.DTYPE, copy=False)

    est = ALL_TREES[name]()
    est.fit(X_small, y_small)
    assert_array_equal(est.apply(X_small), est.tree_.apply(X_small32))


@pytest.mark.parametrize("name", SPARSE_TREES)
@pytest.mark.parametrize("csr_container", CSR_CONTAINERS)
def test_public_apply_sparse_trees(name, csr_container):
    X_small32 = csr_container(X_small.astype(tree._tree.DTYPE, copy=False))

    est = ALL_TREES[name]()
    est.fit(X_small, y_small)
    assert_array_equal(est.apply(X_small), est.tree_.apply(X_small32))


def test_decision_path_hardcoded():
    X = iris.data
    y = iris.target
    est = DecisionTreeClassifier(random_state=0, max_depth=1).fit(X, y)
    node_indicator = est.decision_path(X[:2]).toarray()
    assert_array_equal(node_indicator, [[1, 1, 0], [1, 0, 1]])


@pytest.mark.parametrize("name", ALL_TREES)
def test_decision_path(name):
    X = iris.data
    y = iris.target
    n_samples = X.shape[0]

    TreeEstimator = ALL_TREES[name]
    est = TreeEstimator(random_state=0, max_depth=2)
    est.fit(X, y)

    node_indicator_csr = est.decision_path(X)
    node_indicator = node_indicator_csr.toarray()
    assert node_indicator.shape == (n_samples, est.tree_.node_count)

    # Assert that leaves index are correct
    leaves = est.apply(X)
    leave_indicator = [node_indicator[i, j] for i, j in enumerate(leaves)]
    assert_array_almost_equal(leave_indicator, np.ones(shape=n_samples))

    # Ensure only one leave node per sample
    all_leaves = est.tree_.children_left == TREE_LEAF
    assert_array_almost_equal(
        np.dot(node_indicator, all_leaves), np.ones(shape=n_samples)
    )

    # Ensure max depth is consistent with sum of indicator
    max_depth = node_indicator.sum(axis=1).max()
    assert est.tree_.max_depth <= max_depth


@pytest.mark.parametrize("name", ALL_TREES)
@pytest.mark.parametrize("csr_container", CSR_CONTAINERS)
def test_no_sparse_y_support(name, csr_container):
    # Currently we don't support sparse y
    X, y = X_multilabel, csr_container(y_multilabel)
    TreeEstimator = ALL_TREES[name]
    with pytest.raises(TypeError):
        TreeEstimator(random_state=0).fit(X, y)


def test_mae():
    """Check MAE criterion produces correct results on small toy datasets:

    ## First toy dataset
    ------------------
    | X | y | weight |
    ------------------
    | 3 | 3 |  0.1   |
    | 5 | 3 |  0.3   |
    | 8 | 4 |  1.0   |
    | 3 | 6 |  0.6   |
    | 5 | 7 |  0.3   |
    ------------------
    |sum wt:|  2.3   |
    ------------------

    Because we are dealing with sample weights, we cannot find the median by
    simply choosing/averaging the centre value(s), instead we consider the
    median where 50% of the cumulative weight is found (in a y sorted data set)
    . Therefore with regards to this test data, the cumulative weight is >= 50%
    when y = 4.  Therefore:
    Median = 4

    For all the samples, we can get the total error by summing:
    Absolute(Median - y) * weight

    I.e., total error = (Absolute(4 - 3) * 0.1)
                      + (Absolute(4 - 3) * 0.3)
                      + (Absolute(4 - 4) * 1.0)
                      + (Absolute(4 - 6) * 0.6)
                      + (Absolute(4 - 7) * 0.3)
                      = 2.5

    Impurity = Total error / total weight
             = 2.5 / 2.3
             = 1.08695652173913
             ------------------

    From this root node, the next best split is between X values of 3 and 5.
    Thus, we have left and right child nodes:

    LEFT                    RIGHT
    ------------------      ------------------
    | X | y | weight |      | X | y | weight |
    ------------------      ------------------
    | 3 | 3 |  0.1   |      | 5 | 3 |  0.3   |
    | 3 | 6 |  0.6   |      | 8 | 4 |  1.0   |
    ------------------      | 5 | 7 |  0.3   |
    |sum wt:|  0.7   |      ------------------
    ------------------      |sum wt:|  1.6   |
                            ------------------

    Impurity is found in the same way:
    Left node Median = 6
    Total error = (Absolute(6 - 3) * 0.1)
                + (Absolute(6 - 6) * 0.6)
                = 0.3

    Left Impurity = Total error / total weight
            = 0.3 / 0.7
            = 0.428571428571429
            -------------------

    Likewise for Right node:
    Right node Median = 4
    Total error = (Absolute(4 - 3) * 0.3)
                + (Absolute(4 - 4) * 1.0)
                + (Absolute(4 - 7) * 0.3)
                = 1.2

    Right Impurity = Total error / total weight
            = 1.2 / 1.6
            = 0.75
            ------

    ## Second toy dataset:
    ------------------
    | X | y | weight |
    ------------------
    | 1 | 1 |   3    |
    | 2 | 1 |   3    |
    | 3 | 3 |   2    |
    | 4 | 1 |   1    |
    | 5 | 2 |   2    |
    ------------------
    |sum wt:|   11   |
    ------------------

    The weighted median is 1
    Total error = Absolute(1 - 3) * 2 + Absolute(1 - 2) * 2 = 6

    The best split is between X values of 2 and 3, with:
    - left node being the first 2 data points, both with y=1
      => AE and impurity is 0
    - right node being the last 3 data points, weighted median is 2.
      Total error = (Absolute(2 - 3) * 2)
                  + (Absolute(2 - 1) * 1)
                  + (Absolute(2 - 2) * 2)
                  = 3
    """
    dt_mae = DecisionTreeRegressor(
        random_state=0, criterion="absolute_error", max_leaf_nodes=2
    )

    # Test MAE where sample weights are non-uniform (as illustrated above):
    dt_mae.fit(
        X=[[3], [5], [3], [8], [5]],
        y=[6, 7, 3, 4, 3],
        sample_weight=[0.6, 0.3, 0.1, 1.0, 0.3],
    )
    assert_allclose(dt_mae.tree_.impurity, [2.5 / 2.3, 0.3 / 0.7, 1.2 / 1.6])
    assert_array_equal(dt_mae.tree_.value.flat, [4.0, 6.0, 4.0])

    # Test MAE where all sample weights are uniform:
    dt_mae.fit(X=[[3], [5], [3], [8], [5]], y=[6, 7, 3, 4, 3], sample_weight=np.ones(5))
    assert_array_equal(dt_mae.tree_.impurity, [1.4, 1.5, 4.0 / 3.0])
    assert_array_equal(dt_mae.tree_.value.flat, [4, 4.5, 4.0])

    # Test MAE where a `sample_weight` is not explicitly provided.
    # This is equivalent to providing uniform sample weights, though
    # the internal logic is different:
    dt_mae.fit(X=[[3], [5], [3], [8], [5]], y=[6, 7, 3, 4, 3])
    assert_array_equal(dt_mae.tree_.impurity, [1.4, 1.5, 4.0 / 3.0])
    assert_array_equal(dt_mae.tree_.value.flat, [4, 4.5, 4.0])

    dt_mae = DecisionTreeRegressor(
        random_state=0,
        criterion="absolute_error",
        max_depth=1,  # stop after one split
    )
    X = [[1], [2], [3], [4], [5]]
    dt_mae.fit(
        X=X,
        y=[1, 1, 3, 1, 2],
        sample_weight=[3, 3, 2, 1, 2],
    )
    assert_allclose(dt_mae.predict(X), [1, 1, 2, 2, 2])
    assert_allclose(dt_mae.tree_.impurity, [6 / 11, 0, 3 / 5])
    assert_array_equal(dt_mae.tree_.value.flat, [1, 1, 2])


def test_criterion_copy():
    # Let's check whether copy of our criterion has the same type
    # and properties as original
    n_outputs = 3
    n_classes = np.arange(3, dtype=np.intp)
    n_samples = 100

    def _pickle_copy(obj):
        return pickle.loads(pickle.dumps(obj))

    for copy_func in [copy.copy, copy.deepcopy, _pickle_copy]:
        for _, typename in CRITERIA_CLF.items():
            criteria = typename(n_outputs, n_classes)
            result = copy_func(criteria).__reduce__()
            typename_, (n_outputs_, n_classes_), _ = result
            assert typename == typename_
            assert n_outputs == n_outputs_
            assert_array_equal(n_classes, n_classes_)

        for name, typename in CRITERIA_REG.items():
            criteria = DecisionTreeRegressor(criterion=name).criterion
            result = copy_func(criteria).__reduce__()
            typename_, (n_outputs_, n_samples_), _ = result
            assert typename == typename_
            assert n_outputs == n_outputs_
            assert n_samples == n_samples_


@pytest.mark.parametrize("sparse_container", [None] + CSC_CONTAINERS)
def test_empty_leaf_infinite_threshold(sparse_container):
    # try to make empty leaf by using near infinite value.
    data = np.random.RandomState(0).randn(100, 11) * 2e38
    data = xpx.nan_to_num(data.astype("float32"))
    X = data[:, :-1]
    if sparse_container is not None:
        X = sparse_container(X)
    y = data[:, -1]

    tree = DecisionTreeRegressor(random_state=0).fit(X, y)
    terminal_regions = tree.apply(X)
    left_leaf = set(np.where(tree.tree_.children_left == TREE_LEAF)[0])
    empty_leaf = left_leaf.difference(terminal_regions)
    infinite_threshold = np.where(~np.isfinite(tree.tree_.threshold))[0]
    assert len(infinite_threshold) == 0
    assert len(empty_leaf) == 0


@pytest.mark.parametrize(
    "dataset", sorted(set(DATASETS.keys()) - {"reg_small", "diabetes"})
)
@pytest.mark.parametrize("tree_cls", [DecisionTreeClassifier, ExtraTreeClassifier])
def test_prune_tree_classifier_are_subtrees(dataset, tree_cls):
    dataset = DATASETS[dataset]
    X, y = dataset["X"], dataset["y"]
    est = tree_cls(max_leaf_nodes=20, random_state=0)
    info = est.cost_complexity_pruning_path(X, y)

    pruning_path = info.ccp_alphas
    impurities = info.impurities
    assert np.all(np.diff(pruning_path) >= 0)
    assert np.all(np.diff(impurities) >= 0)

    assert_pruning_creates_subtree(tree_cls, X, y, pruning_path)


@pytest.mark.parametrize("dataset", DATASETS.keys())
@pytest.mark.parametrize("tree_cls", [DecisionTreeRegressor, ExtraTreeRegressor])
def test_prune_tree_regression_are_subtrees(dataset, tree_cls):
    dataset = DATASETS[dataset]
    X, y = dataset["X"], dataset["y"]

    est = tree_cls(max_leaf_nodes=20, random_state=0)
    info = est.cost_complexity_pruning_path(X, y)

    pruning_path = info.ccp_alphas
    impurities = info.impurities
    assert np.all(np.diff(pruning_path) >= 0)
    assert np.all(np.diff(impurities) >= 0)

    assert_pruning_creates_subtree(tree_cls, X, y, pruning_path)


def test_prune_single_node_tree():
    # single node tree
    clf1 = DecisionTreeClassifier(random_state=0)
    clf1.fit([[0], [1]], [0, 0])

    # pruned single node tree
    clf2 = DecisionTreeClassifier(random_state=0, ccp_alpha=10)
    clf2.fit([[0], [1]], [0, 0])

    assert_is_subtree(clf1.tree_, clf2.tree_)


def assert_pruning_creates_subtree(estimator_cls, X, y, pruning_path):
    # generate trees with increasing alphas
    estimators = []
    for ccp_alpha in pruning_path:
        est = estimator_cls(max_leaf_nodes=20, ccp_alpha=ccp_alpha, random_state=0).fit(
            X, y
        )
        estimators.append(est)

    # A pruned tree must be a subtree of the previous tree (which had a
    # smaller ccp_alpha)
    for prev_est, next_est in pairwise(estimators):
        assert_is_subtree(prev_est.tree_, next_est.tree_)


def assert_is_subtree(tree, subtree):
    assert tree.node_count >= subtree.node_count
    assert tree.max_depth >= subtree.max_depth

    tree_c_left = tree.children_left
    tree_c_right = tree.children_right
    subtree_c_left = subtree.children_left
    subtree_c_right = subtree.children_right

    stack = [(0, 0)]
    while stack:
        tree_node_idx, subtree_node_idx = stack.pop()
        assert_array_almost_equal(
            tree.value[tree_node_idx], subtree.value[subtree_node_idx]
        )
        assert_almost_equal(
            tree.impurity[tree_node_idx], subtree.impurity[subtree_node_idx]
        )
        assert_almost_equal(
            tree.n_node_samples[tree_node_idx], subtree.n_node_samples[subtree_node_idx]
        )
        assert_almost_equal(
            tree.weighted_n_node_samples[tree_node_idx],
            subtree.weighted_n_node_samples[subtree_node_idx],
        )

        if subtree_c_left[subtree_node_idx] == subtree_c_right[subtree_node_idx]:
            # is a leaf
            assert_almost_equal(TREE_UNDEFINED, subtree.threshold[subtree_node_idx])
        else:
            # not a leaf
            assert_almost_equal(
                tree.threshold[tree_node_idx], subtree.threshold[subtree_node_idx]
            )
            stack.append((tree_c_left[tree_node_idx], subtree_c_left[subtree_node_idx]))
            stack.append(
                (tree_c_right[tree_node_idx], subtree_c_right[subtree_node_idx])
            )


@pytest.mark.parametrize("name", ALL_TREES)
@pytest.mark.parametrize("splitter", ["best", "random"])
@pytest.mark.parametrize("sparse_container", [None] + CSC_CONTAINERS + CSR_CONTAINERS)
def test_apply_path_readonly_all_trees(name, splitter, sparse_container):
    dataset = DATASETS["clf_small"]
    X_small = dataset["X"].astype(tree._tree.DTYPE, copy=False)
    if sparse_container is None:
        X_readonly = create_memmap_backed_data(X_small)
    else:
        X_readonly = sparse_container(dataset["X"])

        X_readonly.data = np.array(X_readonly.data, dtype=tree._tree.DTYPE)
        (
            X_readonly.data,
            X_readonly.indices,
            X_readonly.indptr,
        ) = create_memmap_backed_data(
            (X_readonly.data, X_readonly.indices, X_readonly.indptr)
        )

    y_readonly = create_memmap_backed_data(np.array(y_small, dtype=tree._tree.DTYPE))
    est = ALL_TREES[name](splitter=splitter)
    est.fit(X_readonly, y_readonly)
    assert_array_equal(est.predict(X_readonly), est.predict(X_small))
    assert_array_equal(
        est.decision_path(X_readonly).todense(), est.decision_path(X_small).todense()
    )


@pytest.mark.parametrize("criterion", ["squared_error", "friedman_mse", "poisson"])
@pytest.mark.parametrize("Tree", REG_TREES.values())
def test_balance_property(criterion, Tree):
    # Test that sum(y_pred)=sum(y_true) on training set.
    # This works if the mean is predicted (should even be true for each leaf).
    # MAE predicts the median and is therefore excluded from this test.

    # Choose a training set with non-negative targets (for poisson)
    X, y = diabetes.data, diabetes.target
    reg = Tree(criterion=criterion)
    reg.fit(X, y)
    assert np.sum(reg.predict(X)) == pytest.approx(np.sum(y))


@pytest.mark.parametrize("seed", range(3))
def test_poisson_zero_nodes(seed):
    # Test that sum(y)=0 and therefore y_pred=0 is forbidden on nodes.
    X = [[0, 0], [0, 1], [0, 2], [0, 3], [1, 0], [1, 2], [1, 2], [1, 3]]
    y = [0, 0, 0, 0, 1, 2, 3, 4]
    # Note that X[:, 0] == 0 is a 100% indicator for y == 0. The tree can
    # easily learn that:
    reg = DecisionTreeRegressor(criterion="squared_error", random_state=seed)
    reg.fit(X, y)
    assert np.amin(reg.predict(X)) == 0
    # whereas Poisson must predict strictly positive numbers
    reg = DecisionTreeRegressor(criterion="poisson", random_state=seed)
    reg.fit(X, y)
    assert np.all(reg.predict(X) > 0)

    # Test additional dataset where something could go wrong.
    n_features = 10
    X, y = datasets.make_regression(
        effective_rank=n_features * 2 // 3,
        tail_strength=0.6,
        n_samples=1_000,
        n_features=n_features,
        n_informative=n_features * 2 // 3,
        random_state=seed,
    )
    # some excess zeros
    y[(-1 < y) & (y < 0)] = 0
    # make sure the target is positive
    y = np.abs(y)
    reg = DecisionTreeRegressor(criterion="poisson", random_state=seed)
    reg.fit(X, y)
    assert np.all(reg.predict(X) > 0)


def test_poisson_vs_mse():
    # For a Poisson distributed target, Poisson loss should give better results
    # than squared error measured in Poisson deviance as metric.
    # We have a similar test, test_poisson(), in
    # sklearn/ensemble/_hist_gradient_boosting/tests/test_gradient_boosting.py
    rng = np.random.RandomState(42)
    n_train, n_test, n_features = 500, 500, 10
    X = datasets.make_low_rank_matrix(
        n_samples=n_train + n_test, n_features=n_features, random_state=rng
    )
    # We create a log-linear Poisson model and downscale coef as it will get
    # exponentiated.
    coef = rng.uniform(low=-2, high=2, size=n_features) / np.max(X, axis=0)
    y = rng.poisson(lam=np.exp(X @ coef))
    X_train, X_test, y_train, y_test = train_test_split(
        X, y, test_size=n_test, random_state=rng
    )
    # We prevent some overfitting by setting min_samples_split=10.
    tree_poi = DecisionTreeRegressor(
        criterion="poisson", min_samples_split=10, random_state=rng
    )
    tree_mse = DecisionTreeRegressor(
        criterion="squared_error", min_samples_split=10, random_state=rng
    )

    tree_poi.fit(X_train, y_train)
    tree_mse.fit(X_train, y_train)
    dummy = DummyRegressor(strategy="mean").fit(X_train, y_train)

    for X, y, val in [(X_train, y_train, "train"), (X_test, y_test, "test")]:
        metric_poi = mean_poisson_deviance(y, tree_poi.predict(X))
        # squared_error might produce non-positive predictions => clip
        metric_mse = mean_poisson_deviance(y, np.clip(tree_mse.predict(X), 1e-15, None))
        metric_dummy = mean_poisson_deviance(y, dummy.predict(X))
        # As squared_error might correctly predict 0 in train set, its train
        # score can be better than Poisson. This is no longer the case for the
        # test set.
        if val == "test":
            assert metric_poi < 0.5 * metric_mse
        assert metric_poi < 0.75 * metric_dummy


@pytest.mark.parametrize("Tree", [DecisionTreeClassifier, ExtraTreeClassifier])
@pytest.mark.parametrize("n_classes", [2, 4])
def test_criterion_entropy_same_as_log_loss(Tree, n_classes):
    """Test that criterion=entropy gives same as log_loss."""
    n_samples, n_features = 50, 5
    X, y = datasets.make_classification(
        n_classes=n_classes,
        n_samples=n_samples,
        n_features=n_features,
        n_informative=n_features,
        n_redundant=0,
        random_state=42,
    )
    tree_log_loss = Tree(criterion="log_loss", random_state=43).fit(X, y)
    tree_entropy = Tree(criterion="entropy", random_state=43).fit(X, y)

    assert_tree_equal(
        tree_log_loss.tree_,
        tree_entropy.tree_,
        f"{Tree!r} with criterion 'entropy' and 'log_loss' gave different trees.",
    )
    assert_allclose(tree_log_loss.predict(X), tree_entropy.predict(X))


def test_different_endianness_pickle():
    X, y = datasets.make_classification(random_state=0)

    clf = DecisionTreeClassifier(random_state=0, max_depth=3)
    clf.fit(X, y)
    score = clf.score(X, y)

    def reduce_ndarray(arr):
        return arr.byteswap().view(arr.dtype.newbyteorder()).__reduce__()

    def get_pickle_non_native_endianness():
        f = io.BytesIO()
        p = pickle.Pickler(f)
        p.dispatch_table = copyreg.dispatch_table.copy()
        p.dispatch_table[np.ndarray] = reduce_ndarray

        p.dump(clf)
        f.seek(0)
        return f

    new_clf = pickle.load(get_pickle_non_native_endianness())
    new_score = new_clf.score(X, y)
    assert np.isclose(score, new_score)


def test_different_endianness_joblib_pickle():
    X, y = datasets.make_classification(random_state=0)

    clf = DecisionTreeClassifier(random_state=0, max_depth=3)
    clf.fit(X, y)
    score = clf.score(X, y)

    class NonNativeEndiannessNumpyPickler(NumpyPickler):
        def save(self, obj):
            if isinstance(obj, np.ndarray):
                obj = obj.byteswap().view(obj.dtype.newbyteorder())
            super().save(obj)

    def get_joblib_pickle_non_native_endianness():
        f = io.BytesIO()
        p = NonNativeEndiannessNumpyPickler(f)

        p.dump(clf)
        f.seek(0)
        return f

    new_clf = joblib.load(get_joblib_pickle_non_native_endianness())
    new_score = new_clf.score(X, y)
    assert np.isclose(score, new_score)


def get_different_bitness_node_ndarray(node_ndarray):
    new_dtype_for_indexing_fields = np.int64 if _IS_32BIT else np.int32

    # field names in Node struct with SIZE_t types (see sklearn/tree/_tree.pxd)
    indexing_field_names = ["left_child", "right_child", "feature", "n_node_samples"]

    new_dtype_dict = {
        name: dtype for name, (dtype, _) in node_ndarray.dtype.fields.items()
    }
    for name in indexing_field_names:
        new_dtype_dict[name] = new_dtype_for_indexing_fields

    new_dtype = np.dtype(
        {"names": list(new_dtype_dict.keys()), "formats": list(new_dtype_dict.values())}
    )
    return node_ndarray.astype(new_dtype, casting="same_kind")


def get_different_alignment_node_ndarray(node_ndarray):
    new_dtype_dict = {
        name: dtype for name, (dtype, _) in node_ndarray.dtype.fields.items()
    }
    offsets = [offset for dtype, offset in node_ndarray.dtype.fields.values()]
    shifted_offsets = [8 + offset for offset in offsets]

    new_dtype = np.dtype(
        {
            "names": list(new_dtype_dict.keys()),
            "formats": list(new_dtype_dict.values()),
            "offsets": shifted_offsets,
        }
    )
    return node_ndarray.astype(new_dtype, casting="same_kind")


def reduce_tree_with_different_bitness(tree):
    new_dtype = np.int64 if _IS_32BIT else np.int32
    tree_cls, (n_features, n_classes, n_outputs), state = tree.__reduce__()
    new_n_classes = n_classes.astype(new_dtype, casting="same_kind")

    new_state = state.copy()
    new_state["nodes"] = get_different_bitness_node_ndarray(new_state["nodes"])

    return (tree_cls, (n_features, new_n_classes, n_outputs), new_state)


def test_different_bitness_pickle():
    X, y = datasets.make_classification(random_state=0)

    clf = DecisionTreeClassifier(random_state=0, max_depth=3)
    clf.fit(X, y)
    score = clf.score(X, y)

    def pickle_dump_with_different_bitness():
        f = io.BytesIO()
        p = pickle.Pickler(f)
        p.dispatch_table = copyreg.dispatch_table.copy()
        p.dispatch_table[CythonTree] = reduce_tree_with_different_bitness

        p.dump(clf)
        f.seek(0)
        return f

    new_clf = pickle.load(pickle_dump_with_different_bitness())
    new_score = new_clf.score(X, y)
    assert score == pytest.approx(new_score)


def test_different_bitness_joblib_pickle():
    # Make sure that a platform specific pickle generated on a 64 bit
    # platform can be converted at pickle load time into an estimator
    # with Cython code that works with the host's native integer precision
    # to index nodes in the tree data structure when the host is a 32 bit
    # platform (and vice versa).
    X, y = datasets.make_classification(random_state=0)

    clf = DecisionTreeClassifier(random_state=0, max_depth=3)
    clf.fit(X, y)
    score = clf.score(X, y)

    def joblib_dump_with_different_bitness():
        f = io.BytesIO()
        p = NumpyPickler(f)
        p.dispatch_table = copyreg.dispatch_table.copy()
        p.dispatch_table[CythonTree] = reduce_tree_with_different_bitness

        p.dump(clf)
        f.seek(0)
        return f

    new_clf = joblib.load(joblib_dump_with_different_bitness())
    new_score = new_clf.score(X, y)
    assert score == pytest.approx(new_score)


def test_check_n_classes():
    expected_dtype = np.dtype(np.int32) if _IS_32BIT else np.dtype(np.int64)
    allowed_dtypes = [np.dtype(np.int32), np.dtype(np.int64)]
    allowed_dtypes += [dt.newbyteorder() for dt in allowed_dtypes]

    n_classes = np.array([0, 1], dtype=expected_dtype)
    for dt in allowed_dtypes:
        _check_n_classes(n_classes.astype(dt), expected_dtype)

    with pytest.raises(ValueError, match="Wrong dimensions.+n_classes"):
        wrong_dim_n_classes = np.array([[0, 1]], dtype=expected_dtype)
        _check_n_classes(wrong_dim_n_classes, expected_dtype)

    with pytest.raises(ValueError, match="n_classes.+incompatible dtype"):
        wrong_dtype_n_classes = n_classes.astype(np.float64)
        _check_n_classes(wrong_dtype_n_classes, expected_dtype)


def test_check_value_ndarray():
    expected_dtype = np.dtype(np.float64)
    expected_shape = (5, 1, 2)
    value_ndarray = np.zeros(expected_shape, dtype=expected_dtype)

    allowed_dtypes = [expected_dtype, expected_dtype.newbyteorder()]

    for dt in allowed_dtypes:
        _check_value_ndarray(
            value_ndarray, expected_dtype=dt, expected_shape=expected_shape
        )

    with pytest.raises(ValueError, match="Wrong shape.+value array"):
        _check_value_ndarray(
            value_ndarray, expected_dtype=expected_dtype, expected_shape=(1, 2)
        )

    for problematic_arr in [value_ndarray[:, :, :1], np.asfortranarray(value_ndarray)]:
        with pytest.raises(ValueError, match="value array.+C-contiguous"):
            _check_value_ndarray(
                problematic_arr,
                expected_dtype=expected_dtype,
                expected_shape=problematic_arr.shape,
            )

    with pytest.raises(ValueError, match="value array.+incompatible dtype"):
        _check_value_ndarray(
            value_ndarray.astype(np.float32),
            expected_dtype=expected_dtype,
            expected_shape=expected_shape,
        )


def test_check_node_ndarray():
    expected_dtype = NODE_DTYPE

    node_ndarray = np.zeros((5,), dtype=expected_dtype)

    valid_node_ndarrays = [
        node_ndarray,
        get_different_bitness_node_ndarray(node_ndarray),
        get_different_alignment_node_ndarray(node_ndarray),
    ]
    valid_node_ndarrays += [
        arr.astype(arr.dtype.newbyteorder()) for arr in valid_node_ndarrays
    ]

    for arr in valid_node_ndarrays:
        _check_node_ndarray(node_ndarray, expected_dtype=expected_dtype)

    with pytest.raises(ValueError, match="Wrong dimensions.+node array"):
        problematic_node_ndarray = np.zeros((5, 2), dtype=expected_dtype)
        _check_node_ndarray(problematic_node_ndarray, expected_dtype=expected_dtype)

    with pytest.raises(ValueError, match="node array.+C-contiguous"):
        problematic_node_ndarray = node_ndarray[::2]
        _check_node_ndarray(problematic_node_ndarray, expected_dtype=expected_dtype)

    dtype_dict = {name: dtype for name, (dtype, _) in node_ndarray.dtype.fields.items()}

    # array with wrong 'threshold' field dtype (int64 rather than float64)
    new_dtype_dict = dtype_dict.copy()
    new_dtype_dict["threshold"] = np.int64

    new_dtype = np.dtype(
        {"names": list(new_dtype_dict.keys()), "formats": list(new_dtype_dict.values())}
    )
    problematic_node_ndarray = node_ndarray.astype(new_dtype)

    with pytest.raises(ValueError, match="node array.+incompatible dtype"):
        _check_node_ndarray(problematic_node_ndarray, expected_dtype=expected_dtype)

    # array with wrong 'left_child' field dtype (float64 rather than int64 or int32)
    new_dtype_dict = dtype_dict.copy()
    new_dtype_dict["left_child"] = np.float64
    new_dtype = np.dtype(
        {"names": list(new_dtype_dict.keys()), "formats": list(new_dtype_dict.values())}
    )

    problematic_node_ndarray = node_ndarray.astype(new_dtype)

    with pytest.raises(ValueError, match="node array.+incompatible dtype"):
        _check_node_ndarray(problematic_node_ndarray, expected_dtype=expected_dtype)


@pytest.mark.parametrize(
    "Splitter", chain(DENSE_SPLITTERS.values(), SPARSE_SPLITTERS.values())
)
def test_splitter_serializable(Splitter):
    """Check that splitters are serializable."""
    rng = np.random.RandomState(42)
    max_features = 10
    n_outputs, n_classes = 2, np.array([3, 2], dtype=np.intp)

    criterion = CRITERIA_CLF["gini"](n_outputs, n_classes)
    splitter = Splitter(criterion, max_features, 5, 0.5, rng, monotonic_cst=None)
    splitter_serialize = pickle.dumps(splitter)

    splitter_back = pickle.loads(splitter_serialize)
    assert splitter_back.max_features == max_features
    assert isinstance(splitter_back, Splitter)


def test_tree_deserialization_from_read_only_buffer(tmpdir):
    """Check that Trees can be deserialized with read only buffers.

    Non-regression test for gh-25584.
    """
    pickle_path = str(tmpdir.join("clf.joblib"))
    clf = DecisionTreeClassifier(random_state=0)
    clf.fit(X_small, y_small)

    joblib.dump(clf, pickle_path)
    loaded_clf = joblib.load(pickle_path, mmap_mode="r")

    assert_tree_equal(
        loaded_clf.tree_,
        clf.tree_,
        "The trees of the original and loaded classifiers are not equal.",
    )


@pytest.mark.parametrize("Tree", ALL_TREES.values())
def test_min_sample_split_1_error(Tree):
    """Check that an error is raised when min_sample_split=1.

    non-regression test for issue gh-25481.
    """
    X = np.array([[0, 0], [1, 1]])
    y = np.array([0, 1])

    # min_samples_split=1.0 is valid
    Tree(min_samples_split=1.0).fit(X, y)

    # min_samples_split=1 is invalid
    tree = Tree(min_samples_split=1)
    msg = (
        r"'min_samples_split' .* must be an int in the range \[2, inf\) "
        r"or a float in the range \(0.0, 1.0\]"
    )
    with pytest.raises(ValueError, match=msg):
        tree.fit(X, y)


@pytest.mark.parametrize("criterion", ["squared_error", "friedman_mse"])
def test_missing_values_best_splitter_on_equal_nodes_no_missing(criterion):
    """Check missing values goes to correct node during predictions."""
    X = np.array([[0, 1, 2, 3, 8, 9, 11, 12, 15]]).T
    y = np.array([0.1, 0.2, 0.3, 0.2, 1.4, 1.4, 1.5, 1.6, 2.6])

    dtc = DecisionTreeRegressor(random_state=42, max_depth=1, criterion=criterion)
    dtc.fit(X, y)

    # Goes to right node because it has the most data points
    y_pred = dtc.predict([[np.nan]])
    assert_allclose(y_pred, [np.mean(y[-5:])])

    # equal number of elements in both nodes
    X_equal = X[:-1]
    y_equal = y[:-1]

    dtc = DecisionTreeRegressor(random_state=42, max_depth=1, criterion=criterion)
    dtc.fit(X_equal, y_equal)

    # Goes to right node because the implementation sets:
    # missing_go_to_left = n_left > n_right, which is False
    y_pred = dtc.predict([[np.nan]])
    assert_allclose(y_pred, [np.mean(y_equal[-4:])])


@pytest.mark.parametrize("seed", range(3))
@pytest.mark.parametrize("criterion", ["squared_error", "friedman_mse"])
def test_missing_values_random_splitter_on_equal_nodes_no_missing(criterion, seed):
    """Check missing values go to the correct node during predictions for ExtraTree.

    Since ETC use random splits, we use different seeds to verify that the
    left/right node is chosen correctly when the splits occur.
    """
    X = np.array([[0, 1, 2, 3, 8, 9, 11, 12, 15]]).T
    y = np.array([0.1, 0.2, 0.3, 0.2, 1.4, 1.4, 1.5, 1.6, 2.6])

    etr = ExtraTreeRegressor(random_state=seed, max_depth=1, criterion=criterion)
    etr.fit(X, y)

    # Get the left and right children of the root node
    left_child = etr.tree_.children_left[0]
    right_child = etr.tree_.children_right[0]

    # Get the number of samples for the left and right children
    left_samples = etr.tree_.weighted_n_node_samples[left_child]
    right_samples = etr.tree_.weighted_n_node_samples[right_child]
    went_left = left_samples > right_samples

    # predictions
    y_pred_left = etr.tree_.value[left_child][0]
    y_pred_right = etr.tree_.value[right_child][0]

    # Goes to node with the most data points
    y_pred = etr.predict([[np.nan]])
    if went_left:
        assert_allclose(y_pred_left, y_pred)
    else:
        assert_allclose(y_pred_right, y_pred)


@pytest.mark.parametrize("criterion", ["entropy", "gini"])
def test_missing_values_best_splitter_three_classes(criterion):
    """Test when missing values are uniquely present in a class among 3 classes."""
    missing_values_class = 0
    X = np.array([[np.nan] * 4 + [0, 1, 2, 3, 8, 9, 11, 12]]).T
    y = np.array([missing_values_class] * 4 + [1] * 4 + [2] * 4)
    dtc = DecisionTreeClassifier(random_state=42, max_depth=2, criterion=criterion)
    dtc.fit(X, y)

    X_test = np.array([[np.nan, 3, 12]]).T
    y_nan_pred = dtc.predict(X_test)
    # Missing values necessarily are associated to the observed class.
    assert_array_equal(y_nan_pred, [missing_values_class, 1, 2])


@pytest.mark.parametrize("criterion", ["entropy", "gini"])
def test_missing_values_best_splitter_to_left(criterion):
    """Missing values spanning only one class at fit-time must make missing
    values at predict-time be classified has belonging to this class."""
    X = np.array([[np.nan] * 4 + [0, 1, 2, 3, 4, 5]]).T
    y = np.array([0] * 4 + [1] * 6)

    dtc = DecisionTreeClassifier(random_state=42, max_depth=2, criterion=criterion)
    dtc.fit(X, y)

    X_test = np.array([[np.nan, 5, np.nan]]).T
    y_pred = dtc.predict(X_test)

    assert_array_equal(y_pred, [0, 1, 0])


@pytest.mark.parametrize("criterion", ["entropy", "gini"])
def test_missing_values_best_splitter_to_right(criterion):
    """Missing values and non-missing values sharing one class at fit-time
    must make missing values at predict-time be classified has belonging
    to this class."""
    X = np.array([[np.nan] * 4 + [0, 1, 2, 3, 4, 5]]).T
    y = np.array([1] * 4 + [0] * 4 + [1] * 2)

    dtc = DecisionTreeClassifier(random_state=42, max_depth=2, criterion=criterion)
    dtc.fit(X, y)

    X_test = np.array([[np.nan, 1.2, 4.8]]).T
    y_pred = dtc.predict(X_test)

    assert_array_equal(y_pred, [1, 0, 1])


@pytest.mark.parametrize("criterion", ["entropy", "gini"])
def test_missing_values_best_splitter_missing_both_classes_has_nan(criterion):
    """Check behavior of missing value when there is one missing value in each class."""
    X = np.array([[1, 2, 3, 5, np.nan, 10, 20, 30, 60, np.nan]]).T
    y = np.array([0] * 5 + [1] * 5)

    dtc = DecisionTreeClassifier(random_state=42, max_depth=1, criterion=criterion)
    dtc.fit(X, y)
    X_test = np.array([[np.nan, 2.3, 34.2]]).T
    y_pred = dtc.predict(X_test)

    # Missing value goes to the class at the right (here 1) because the implementation
    # searches right first.
    assert_array_equal(y_pred, [1, 0, 1])


@pytest.mark.parametrize("sparse_container", [None] + CSR_CONTAINERS)
@pytest.mark.parametrize(
    "tree",
    [
        DecisionTreeRegressor(criterion="absolute_error"),
        ExtraTreeRegressor(criterion="absolute_error"),
    ],
)
def test_missing_value_errors(sparse_container, tree):
    """Check unsupported configurations for missing values."""

    X = np.array([[1, 2, 3, 5, np.nan, 10, 20, 30, 60, np.nan]]).T
    y = np.array([0] * 5 + [1] * 5)

    if sparse_container is not None:
        X = sparse_container(X)

    with pytest.raises(ValueError, match="Input X contains NaN"):
        tree.fit(X, y)


@pytest.mark.parametrize("Tree", REG_TREES.values())
def test_missing_values_poisson(Tree):
    """Smoke test for poisson regression and missing values."""
    X, y = diabetes.data.copy(), diabetes.target

    # Set some values missing
    X[::5, 0] = np.nan
    X[::6, -1] = np.nan

    reg = Tree(criterion="poisson", random_state=42)
    reg.fit(X, y)

    y_pred = reg.predict(X)
    assert (y_pred >= 0.0).all()


def make_friedman1_classification(*args, **kwargs):
    X, y = datasets.make_friedman1(*args, **kwargs)
    y = y > 14
    return X, y


@pytest.mark.parametrize(
    "make_data, Tree, tolerance",
    [
        # Due to the sine link between X and y, we expect the native handling of
        # missing values to always be better than the naive mean imputation in the
        # regression case.
        #
        # Due to randomness in ExtraTree, we expect the native handling of missing
        # values to be sometimes better than the naive mean imputation, but not always
        (datasets.make_friedman1, DecisionTreeRegressor, 0),
        (datasets.make_friedman1, ExtraTreeRegressor, 0.07),
        (make_friedman1_classification, DecisionTreeClassifier, 0.03),
        (make_friedman1_classification, ExtraTreeClassifier, 0.12),
    ],
)
@pytest.mark.parametrize("sample_weight_train", [None, "ones"])
def test_missing_values_is_resilience(
    make_data, Tree, sample_weight_train, global_random_seed, tolerance
):
    """Check that trees can deal with missing values have decent performance."""
    n_samples, n_features = 5_000, 10
    X, y = make_data(
        n_samples=n_samples,
        n_features=n_features,
        noise=1.0,
        random_state=global_random_seed,
    )

    X_missing = X.copy()
    rng = np.random.RandomState(global_random_seed)
    X_missing[rng.choice([False, True], size=X.shape, p=[0.9, 0.1])] = np.nan
    X_missing_train, X_missing_test, y_train, y_test = train_test_split(
        X_missing, y, random_state=global_random_seed
    )
    if sample_weight_train == "ones":
        sample_weight = np.ones(X_missing_train.shape[0])
    else:
        sample_weight = None

    # max_depth is used to avoid overfitting and also improve the runtime
    # of the test.
    max_depth = 10
    native_tree = Tree(max_depth=max_depth, random_state=global_random_seed)
    native_tree.fit(X_missing_train, y_train, sample_weight=sample_weight)
    score_native_tree = native_tree.score(X_missing_test, y_test)

    tree_with_imputer = make_pipeline(
        SimpleImputer(), Tree(max_depth=max_depth, random_state=global_random_seed)
    )
    tree_with_imputer.fit(X_missing_train, y_train)
    score_tree_with_imputer = tree_with_imputer.score(X_missing_test, y_test)

    assert score_native_tree + tolerance > score_tree_with_imputer, (
        f"{score_native_tree=} + {tolerance} should be strictly greater than"
        f" {score_tree_with_imputer}"
    )


# A single ExtraTree will randomly send missing values down the left, or right child,
# and therefore will not necessarily have the same performance as the greedy
# handling of missing values.
@pytest.mark.parametrize("Tree, expected_score", zip(CLF_TREES.values(), [0.85, 0.53]))
def test_missing_value_is_predictive(Tree, expected_score, global_random_seed):
    """Check the tree learns when only the missing value is predictive."""
    rng = np.random.RandomState(0)
    n_samples = 500

    X = rng.standard_normal(size=(n_samples, 20))
    y = np.concatenate([np.zeros(n_samples // 2), np.ones(n_samples // 2)])
    # y = rng.randint(0, high=2, size=n_samples)

    # Create a predictive feature using `y` and with some noise
    X_random_mask = rng.choice([False, True], size=n_samples, p=[0.95, 0.05])
    y_mask = y.copy().astype(bool)
    y_mask[X_random_mask] = ~y_mask[X_random_mask]

    X_predictive = rng.standard_normal(size=n_samples)
    X_predictive[y_mask] = np.nan

    X[:, 5] = X_predictive

    tree = Tree(random_state=global_random_seed)

    # Check that the tree can learn the predictive feature
    # over an average of cross-validation fits.
    tree_cv_score = cross_val_score(tree, X, y, cv=5).mean()
    assert tree_cv_score >= expected_score, (
        f"Expected CV score: {expected_score} but got {tree_cv_score}"
    )


@pytest.mark.parametrize(
    "make_data, Tree",
    [
        (datasets.make_regression, DecisionTreeRegressor),
        (datasets.make_classification, DecisionTreeClassifier),
    ],
)
def test_sample_weight_non_uniform(make_data, Tree):
    """Check sample weight is correctly handled with missing values."""
    rng = np.random.RandomState(0)
    n_samples, n_features = 1000, 10
    X, y = make_data(n_samples=n_samples, n_features=n_features, random_state=rng)

    # Create dataset with missing values
    X[rng.choice([False, True], size=X.shape, p=[0.9, 0.1])] = np.nan

    # Zero sample weight is the same as removing the sample
    sample_weight = np.ones(X.shape[0])
    sample_weight[::2] = 0.0

    tree_with_sw = Tree(random_state=0)
    tree_with_sw.fit(X, y, sample_weight=sample_weight)

    tree_samples_removed = Tree(random_state=0)
    tree_samples_removed.fit(X[1::2, :], y[1::2])

    assert_allclose(tree_samples_removed.predict(X), tree_with_sw.predict(X))


def test_deterministic_pickle():
    # Non-regression test for:
    # https://github.com/scikit-learn/scikit-learn/issues/27268
    # Uninitialised memory would lead to the two pickle strings being different.
    tree1 = DecisionTreeClassifier(random_state=0).fit(iris.data, iris.target)
    tree2 = DecisionTreeClassifier(random_state=0).fit(iris.data, iris.target)

    pickle1 = pickle.dumps(tree1)
    pickle2 = pickle.dumps(tree2)

    assert pickle1 == pickle2


@pytest.mark.parametrize("Tree", [DecisionTreeRegressor, ExtraTreeRegressor])
@pytest.mark.parametrize(
    "X",
    [
        # missing values will go left for greedy splits
        np.array([np.nan, 2, np.nan, 4, 5, 6]),
        np.array([np.nan, np.nan, 3, 4, 5, 6]),
        # missing values will go right for greedy splits
        np.array([1, 2, 3, 4, np.nan, np.nan]),
        np.array([1, 2, 3, np.nan, 6, np.nan]),
    ],
)
@pytest.mark.parametrize("criterion", ["squared_error", "friedman_mse"])
def test_regression_tree_missing_values_toy(Tree, X, criterion, global_random_seed):
    """Check that we properly handle missing values in regression trees using a toy
    dataset.

    The regression targeted by this test was that we were not reinitializing the
    criterion when it comes to the number of missing values. Therefore, the value
    of the critetion (i.e. MSE) was completely wrong.

    This test check that the MSE is null when there is a single sample in the leaf.

    Non-regression test for:
    https://github.com/scikit-learn/scikit-learn/issues/28254
    https://github.com/scikit-learn/scikit-learn/issues/28316
    """
    X = X.reshape(-1, 1)
    y = np.arange(6)

    tree = Tree(criterion=criterion, random_state=global_random_seed).fit(X, y)
    tree_ref = clone(tree).fit(y.reshape(-1, 1), y)

    impurity = tree.tree_.impurity
    assert all(impurity >= 0), impurity.min()  # MSE should always be positive

    # Note: the impurity matches after the first split only on greedy trees
    # see https://github.com/scikit-learn/scikit-learn/issues/32125
    if Tree is DecisionTreeRegressor:
        # Check the impurity match after the first split
        assert_allclose(tree.tree_.impurity[:2], tree_ref.tree_.impurity[:2])

    # Find the leaves with a single sample where the MSE should be 0
    leaves_idx = np.flatnonzero(
        (tree.tree_.children_left == -1) & (tree.tree_.n_node_samples == 1)
    )
    assert_allclose(tree.tree_.impurity[leaves_idx], 0.0)


def test_regression_extra_tree_missing_values_toy(global_random_seed):
    rng = np.random.RandomState(global_random_seed)
    n_samples = 100
    X = np.arange(n_samples, dtype=np.float64).reshape(-1, 1)
    X[-20:, :] = np.nan
    rng.shuffle(X)
    y = np.arange(n_samples)

    tree = ExtraTreeRegressor(random_state=global_random_seed, max_depth=5).fit(X, y)

    impurity = tree.tree_.impurity
    assert all(impurity >= 0), impurity  # MSE should always be positive


def test_classification_tree_missing_values_toy():
    """Check that we properly handle missing values in classification trees using a toy
    dataset.

    The test is more involved because we use a case where we detected a regression
    in a random forest. We therefore define the seed and bootstrap indices to detect
    one of the non-frequent regression.

    Here, we check that the impurity is null or positive in the leaves.

    Non-regression test for:
    https://github.com/scikit-learn/scikit-learn/issues/28254
    """
    X, y = datasets.load_iris(return_X_y=True)

    rng = np.random.RandomState(42)
    X_missing = X.copy()
    mask = rng.binomial(
        n=np.ones(shape=(1, 4), dtype=np.int32), p=X[:, [2]] / 8
    ).astype(bool)
    X_missing[mask] = np.nan
    X_train, _, y_train, _ = train_test_split(X_missing, y, random_state=13)

    # fmt: off
    # no black reformatting for this specific array
    indices = np.array([
        2, 81, 39, 97, 91, 38, 46, 31, 101, 13, 89, 82, 100, 42, 69, 27, 81, 16, 73, 74,
        51, 47, 107, 17, 75, 110, 20, 15, 104, 57, 26, 15, 75, 79, 35, 77, 90, 51, 46,
        13, 94, 91, 23, 8, 93, 93, 73, 77, 12, 13, 74, 109, 110, 24, 10, 23, 104, 27,
        92, 52, 20, 109, 8, 8, 28, 27, 35, 12, 12, 7, 43, 0, 30, 31, 78, 12, 24, 105,
        50, 0, 73, 12, 102, 105, 13, 31, 1, 69, 11, 32, 75, 90, 106, 94, 60, 56, 35, 17,
        62, 85, 81, 39, 80, 16, 63, 6, 80, 84, 3, 3, 76, 78
    ], dtype=np.int32)
    # fmt: on

    tree = DecisionTreeClassifier(
        max_depth=3, max_features="sqrt", random_state=1857819720
    )
    tree.fit(X_train[indices], y_train[indices])
    assert all(tree.tree_.impurity >= 0)

    leaves_idx = np.flatnonzero(
        (tree.tree_.children_left == -1) & (tree.tree_.n_node_samples == 1)
    )
    assert_allclose(tree.tree_.impurity[leaves_idx], 0.0)


def test_build_pruned_tree_py():
    """Test pruning a tree with the Python caller of the Cythonized prune tree."""
    tree = DecisionTreeClassifier(random_state=0, max_depth=1)
    tree.fit(iris.data, iris.target)

    n_classes = np.atleast_1d(tree.n_classes_)
    pruned_tree = CythonTree(tree.n_features_in_, n_classes, tree.n_outputs_)

    # only keep the root note
    leave_in_subtree = np.zeros(tree.tree_.node_count, dtype=np.uint8)
    leave_in_subtree[0] = 1
    _build_pruned_tree_py(pruned_tree, tree.tree_, leave_in_subtree)

    assert tree.tree_.node_count == 3
    assert pruned_tree.node_count == 1
    with pytest.raises(AssertionError):
        assert_array_equal(tree.tree_.value, pruned_tree.value)
    assert_array_equal(tree.tree_.value[0], pruned_tree.value[0])

    # now keep all the leaves
    pruned_tree = CythonTree(tree.n_features_in_, n_classes, tree.n_outputs_)
    leave_in_subtree = np.zeros(tree.tree_.node_count, dtype=np.uint8)
    leave_in_subtree[1:] = 1

    # Prune the tree
    _build_pruned_tree_py(pruned_tree, tree.tree_, leave_in_subtree)
    assert tree.tree_.node_count == 3
    assert pruned_tree.node_count == 3, pruned_tree.node_count
    assert_array_equal(tree.tree_.value, pruned_tree.value)


def test_build_pruned_tree_infinite_loop():
    """Test pruning a tree does not result in an infinite loop."""

    # Create a tree with root and two children
    tree = DecisionTreeClassifier(random_state=0, max_depth=1)
    tree.fit(iris.data, iris.target)
    n_classes = np.atleast_1d(tree.n_classes_)
    pruned_tree = CythonTree(tree.n_features_in_, n_classes, tree.n_outputs_)

    # only keeping one child as a leaf results in an improper tree
    leave_in_subtree = np.zeros(tree.tree_.node_count, dtype=np.uint8)
    leave_in_subtree[1] = 1
    with pytest.raises(
        ValueError, match="Node has reached a leaf in the original tree"
    ):
        _build_pruned_tree_py(pruned_tree, tree.tree_, leave_in_subtree)


def test_sort_log2_build():
    """Non-regression test for gh-30554.

    Using log2 and log in sort correctly sorts feature_values, but the tie breaking is
    different which can results in placing samples in a different order.
    """
    rng = np.random.default_rng(75)
    some = rng.normal(loc=0.0, scale=10.0, size=10).astype(np.float32)
    feature_values = np.concatenate([some] * 5)
    samples = np.arange(50, dtype=np.intp)
    _py_sort(feature_values, samples, 50)
    # fmt: off
    # no black reformatting for this specific array
    expected_samples = [
        0, 40, 30, 20, 10, 29, 39, 19, 49,  9, 45, 15, 35,  5, 25, 11, 31,
        41,  1, 21, 22, 12,  2, 42, 32, 23, 13, 43,  3, 33,  6, 36, 46, 16,
        26,  4, 14, 24, 34, 44, 27, 47,  7, 37, 17,  8, 38, 48, 28, 18
    ]
    # fmt: on
    assert_array_equal(samples, expected_samples)


<<<<<<< HEAD
@pytest.mark.parametrize("q", [0.5, 0.2, 0.9])
def test_absolute_errors_precomputation_function(q):
=======
def test_absolute_errors_precomputation_function(global_random_seed):
>>>>>>> 3c59ae7c
    """
    Test the main bit of logic of the MAE(RegressionCriterion) class
    (used by DecisionTreeRegressor(criterion="absolute_error")).

    The implementation of the criterion relies on an efficient precomputation
    of left/right children absolute error for each split. This test verifies this
    part of the computation, in case of major refactor of the MAE class,
    it can be safely removed.
    """

    def compute_prefix_losses_naive(y: np.ndarray, w: np.ndarray):
        """
        Computes the pinball loss for all (y[:i], w[:i])
        Naive: O(n^2 log n)
        """
        y = y.ravel()
        return np.array(
            [compute_pinball_loss(y[:i], w[:i]) for i in range(1, y.size + 1)]
        )

    def compute_pinball_loss(y: np.ndarray, w: np.ndarray):
        # 1) compute the weighted median
        # i.e. once ordered by y, search for i such that:
        # sum(w[:i]) <= q*sum(w) and sum(w[i+1:]) >= q*sum(w)
        sorter = np.argsort(y)
        wc = np.cumsum(w[sorter])
        idx = np.searchsorted(wc, wc[-1] * q)
        quantile = y[sorter[idx]]
        y_pred = np.full(y.size, quantile)
        # 2) compute the pinball loss
        return mean_pinball_loss(y, y_pred, sample_weight=w, alpha=q) * w.sum()

    rng = np.random.RandomState(global_random_seed)

    for n in [3, 5, 10, 20, 50, 100]:
        y = rng.uniform(size=(n, 1))
        w = rng.rand(n)
        indices = np.arange(n)
<<<<<<< HEAD
        abs_errors = _py_precompute_pinball_losses(y, w, indices, q=q)
        expected = compute_prefix_losses_naive(y, w)
        assert np.allclose(abs_errors, expected)

        abs_errors = _py_precompute_pinball_losses(y, w, indices, suffix=True, q=q)
        expected = compute_prefix_losses_naive(y[::-1], w[::-1])[::-1]
=======
        abs_errors = _py_precompute_absolute_errors(y, w, indices, 0, n)
        expected = compute_prefix_abs_errors_naive(y, w)
        assert np.allclose(abs_errors, expected)

        abs_errors = _py_precompute_absolute_errors(y, w, indices, n - 1, -1)
        expected = compute_prefix_abs_errors_naive(y[::-1], w[::-1])[::-1]
>>>>>>> 3c59ae7c
        assert np.allclose(abs_errors, expected)

        x = rng.rand(n)
        indices = np.argsort(x)
        w[:] = 1
        y_sorted = y[indices]
        w_sorted = w[indices]

<<<<<<< HEAD
        abs_errors = _py_precompute_pinball_losses(y, w, indices, q=q)
        expected = compute_prefix_losses_naive(y_sorted, w_sorted)
        assert np.allclose(abs_errors, expected)

        abs_errors = _py_precompute_pinball_losses(y, w, indices, suffix=True, q=q)
        expected = compute_prefix_losses_naive(y_sorted[::-1], w_sorted[::-1])[::-1]
=======
        abs_errors = _py_precompute_absolute_errors(y, w, indices, 0, n)
        expected = compute_prefix_abs_errors_naive(y_sorted, w_sorted)
        assert np.allclose(abs_errors, expected)

        abs_errors = _py_precompute_absolute_errors(y, w, indices, n - 1, -1)
        expected = compute_prefix_abs_errors_naive(y_sorted[::-1], w_sorted[::-1])[::-1]
>>>>>>> 3c59ae7c
        assert np.allclose(abs_errors, expected)<|MERGE_RESOLUTION|>--- conflicted
+++ resolved
@@ -2890,12 +2890,8 @@
     assert_array_equal(samples, expected_samples)
 
 
-<<<<<<< HEAD
 @pytest.mark.parametrize("q", [0.5, 0.2, 0.9])
-def test_absolute_errors_precomputation_function(q):
-=======
-def test_absolute_errors_precomputation_function(global_random_seed):
->>>>>>> 3c59ae7c
+def test_pinball_loss_precomputation_function(q, global_random_seed):
     """
     Test the main bit of logic of the MAE(RegressionCriterion) class
     (used by DecisionTreeRegressor(criterion="absolute_error")).
@@ -2934,21 +2930,12 @@
         y = rng.uniform(size=(n, 1))
         w = rng.rand(n)
         indices = np.arange(n)
-<<<<<<< HEAD
-        abs_errors = _py_precompute_pinball_losses(y, w, indices, q=q)
+        abs_errors = _py_precompute_pinball_losses(y, w, indices, 0, n, q=q)
         expected = compute_prefix_losses_naive(y, w)
         assert np.allclose(abs_errors, expected)
 
-        abs_errors = _py_precompute_pinball_losses(y, w, indices, suffix=True, q=q)
+        abs_errors = _py_precompute_pinball_losses(y, w, indices, n - 1, -1, q=q)
         expected = compute_prefix_losses_naive(y[::-1], w[::-1])[::-1]
-=======
-        abs_errors = _py_precompute_absolute_errors(y, w, indices, 0, n)
-        expected = compute_prefix_abs_errors_naive(y, w)
-        assert np.allclose(abs_errors, expected)
-
-        abs_errors = _py_precompute_absolute_errors(y, w, indices, n - 1, -1)
-        expected = compute_prefix_abs_errors_naive(y[::-1], w[::-1])[::-1]
->>>>>>> 3c59ae7c
         assert np.allclose(abs_errors, expected)
 
         x = rng.rand(n)
@@ -2957,19 +2944,10 @@
         y_sorted = y[indices]
         w_sorted = w[indices]
 
-<<<<<<< HEAD
-        abs_errors = _py_precompute_pinball_losses(y, w, indices, q=q)
+        abs_errors = _py_precompute_pinball_losses(y, w, indices, 0, n, q=q)
         expected = compute_prefix_losses_naive(y_sorted, w_sorted)
         assert np.allclose(abs_errors, expected)
 
-        abs_errors = _py_precompute_pinball_losses(y, w, indices, suffix=True, q=q)
+        abs_errors = _py_precompute_pinball_losses(y, w, indices, n - 1, -1, q=q)
         expected = compute_prefix_losses_naive(y_sorted[::-1], w_sorted[::-1])[::-1]
-=======
-        abs_errors = _py_precompute_absolute_errors(y, w, indices, 0, n)
-        expected = compute_prefix_abs_errors_naive(y_sorted, w_sorted)
-        assert np.allclose(abs_errors, expected)
-
-        abs_errors = _py_precompute_absolute_errors(y, w, indices, n - 1, -1)
-        expected = compute_prefix_abs_errors_naive(y_sorted[::-1], w_sorted[::-1])[::-1]
->>>>>>> 3c59ae7c
         assert np.allclose(abs_errors, expected)