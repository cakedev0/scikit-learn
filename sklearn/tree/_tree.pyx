--- conflicted
+++ resolved
@@ -1143,24 +1143,18 @@
                     # ... and node.right_child != _TREE_LEAF:
                     indices[indptr[i + 1]] = <intp_t>(node - self.nodes)
                     indptr[i + 1] += 1
-
-<<<<<<< HEAD
-                    # TODO: handle missing values?
-                    if self.is_categorical[node.feature]:
-                        if node.categorical_bitset & (1 << (<intp_t> X_ndarray[i, node.feature])):
-                            node = &self.nodes[node.left_child]
-                        else:
-                            node = &self.nodes[node.right_child]
-                    elif X_ndarray[i, node.feature] <= node.threshold:
-=======
                     X_i_node_feature = X_ndarray[i, node.feature]
                     if isnan(X_i_node_feature):
                         if node.missing_go_to_left:
                             node = &self.nodes[node.left_child]
                         else:
                             node = &self.nodes[node.right_child]
+                    elif self.is_categorical[node.feature]:
+                        if node.categorical_bitset & (1 << (<intp_t> X_ndarray[i, node.feature])):
+                            node = &self.nodes[node.left_child]
+                        else:
+                            node = &self.nodes[node.right_child]
                     elif X_i_node_feature <= node.threshold:
->>>>>>> 10da5ef8
                         node = &self.nodes[node.left_child]
                     else:
                         node = &self.nodes[node.right_child]
