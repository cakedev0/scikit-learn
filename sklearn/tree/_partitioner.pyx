--- conflicted
+++ resolved
@@ -154,30 +154,20 @@
         max_feature_value_out[0] = max_feature_value
         self.n_missing = n_missing
 
-<<<<<<< HEAD
     cdef inline float64_t next_p(self, intp_t* p_ptr) noexcept nogil:
         """Compute the next p_prev and p for iterating over feature values.
-=======
-    cdef inline void next_p(self, intp_t* p_prev, intp_t* p) noexcept nogil:
-        """
-        Compute the next p_prev and p for iterating over feature values.
->>>>>>> 2202871b
 
         - if self.missing_on_the_left: go over the p in [start + n_missing + 1, end[
         - else: go over the p in [start, end_non_missing]
             when p=end_non_missing, this means all non-missing values go to the left
             and all missing to the right
         """
-<<<<<<< HEAD
         cdef float32_t[::1] feature_values = self.feature_values
         cdef intp_t p = p_ptr[0]
-=======
->>>>>>> 2202871b
         cdef intp_t end_non_missing = (
             self.end if self.missing_on_the_left
             else self.end - self.n_missing)
 
-<<<<<<< HEAD
         if p == end_non_missing and not self.missing_on_the_left:
             p = self.end
         else:
@@ -187,21 +177,6 @@
             while (
                 p < end_non_missing and
                 feature_values[p] <= feature_values[p - 1] + FEATURE_THRESHOLD
-=======
-        if p[0] == end_non_missing and not self.missing_on_the_left:
-            # skip the missing values up to the end
-            # (which will end the for loop in the best split function)
-            p[0] = self.end
-            p_prev[0] = self.end
-        else:
-            if self.missing_on_the_left and p[0] == self.start:
-                # skip the missing values up to the first non-missing value:
-                p[0] = self.start + self.n_missing
-            p[0] += 1
-            while (
-                p[0] < end_non_missing and
-                self.feature_values[p[0]] <= self.feature_values[p[0] - 1] + FEATURE_THRESHOLD
->>>>>>> 2202871b
             ):
                 p += 1
 
