--- conflicted
+++ resolved
@@ -158,8 +158,6 @@
 
         The missing values are not included when iterating through the feature values.
         """
-<<<<<<< HEAD
-        cdef float32_t[::1] feature_values = self.feature_values
         cdef intp_t end_non_missing = (
             self.end if self.missing_on_the_left
             else self.end - self.n_missing)
@@ -170,18 +168,10 @@
         else:
             if self.missing_on_the_left and p[0] == self.start:
                 p[0] = self.start + self.n_missing
-=======
-        cdef intp_t end_non_missing = self.end - self.n_missing
-
-        while (
-            p[0] + 1 < end_non_missing and
-            self.feature_values[p[0] + 1] <= self.feature_values[p[0]] + FEATURE_THRESHOLD
-        ):
->>>>>>> 396edeba
             p[0] += 1
             while (
                 p[0] < end_non_missing and
-                feature_values[p[0]] <= feature_values[p[0] - 1] + FEATURE_THRESHOLD
+                self.feature_values[p[0]] <= self.feature_values[p[0] - 1] + FEATURE_THRESHOLD
             ):
                 p[0] += 1
             p_prev[0] = p[0] - 1
