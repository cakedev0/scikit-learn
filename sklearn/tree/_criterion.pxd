--- conflicted
+++ resolved
@@ -2,12 +2,7 @@
 # SPDX-License-Identifier: BSD-3-Clause
 
 # See _criterion.pyx for implementation details.
-<<<<<<< HEAD
 from sklearn.utils._typedefs cimport float64_t, int8_t, intp_t
-from sklearn.tree._utils cimport WeightedHeap
-=======
-from ..utils._typedefs cimport float64_t, int8_t, intp_t
->>>>>>> 39a15c17
 
 
 cdef class Criterion:
