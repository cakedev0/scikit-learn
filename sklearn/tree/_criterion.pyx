--- conflicted
+++ resolved
@@ -413,16 +413,7 @@
             child to the left child.
         """
         cdef intp_t pos = self.pos
-<<<<<<< HEAD
-        cdef const intp_t[:] sample_indices = self.sample_indices
-        cdef const float64_t[:] sample_weight = self.sample_weight
-
-=======
-        # The missing samples are assumed to be in
-        # self.sample_indices[-self.n_missing:] that is
-        # self.sample_indices[end_non_missing:self.end].
-        cdef intp_t end_non_missing = self.end - self.n_missing
->>>>>>> 396edeba
+
         cdef intp_t i
         cdef intp_t p
         cdef intp_t k
@@ -451,13 +442,8 @@
         else:
             self.reverse_reset()
 
-<<<<<<< HEAD
             for p in range(self.end - 1, new_pos - 1, -1):
-                i = sample_indices[p]
-=======
-            for p in range(end_non_missing - 1, new_pos - 1, -1):
                 i = self.sample_indices[p]
->>>>>>> 396edeba
 
                 if self.sample_weight is not None:
                     w = self.sample_weight[i]
@@ -866,13 +852,8 @@
         else:
             self.reverse_reset()
 
-<<<<<<< HEAD
             for p in range(self.end - 1, new_pos - 1, -1):
-                i = sample_indices[p]
-=======
-            for p in range(end_non_missing - 1, new_pos - 1, -1):
                 i = self.sample_indices[p]
->>>>>>> 396edeba
 
                 if self.sample_weight is not None:
                     w = self.sample_weight[i]
