# Authors: The scikit-learn developers
# SPDX-License-Identifier: BSD-3-Clause

# See _tree.pyx for details.

import numpy as np
cimport numpy as cnp

<<<<<<< HEAD
from ..utils._typedefs cimport (
    float32_t, float64_t, intp_t, int32_t, uint8_t, uint32_t, uint64_t
)

from ._splitter cimport Splitter
from ._splitter cimport SplitRecord
from ._utils cimport Node, SplitValue
=======
from sklearn.utils._typedefs cimport float32_t, float64_t, intp_t, int32_t, uint8_t, uint32_t

from sklearn.tree._splitter cimport Splitter
from sklearn.tree._splitter cimport SplitRecord

cdef struct Node:
    # Base storage structure for the nodes in a Tree object

    intp_t left_child                    # id of the left child of the node
    intp_t right_child                   # id of the right child of the node
    intp_t feature                       # Feature used for splitting the node
    float64_t threshold                  # Threshold value at the node
    float64_t impurity                   # Impurity of the node (i.e., the value of the criterion)
    intp_t n_node_samples                # Number of samples at the node
    float64_t weighted_n_node_samples    # Weighted number of samples at the node
    uint8_t missing_go_to_left     # Whether features have missing values
>>>>>>> 10da5ef8


cdef struct ParentInfo:
    # Structure to store information about the parent of a node
    # This is passed to the splitter, to provide information about the previous split

    float64_t lower_bound           # the lower bound of the parent's impurity
    float64_t upper_bound           # the upper bound of the parent's impurity
    float64_t impurity              # the impurity of the parent
    intp_t n_constant_features      # the number of constant features found in parent

cdef class Tree:
    # The Tree object is a binary tree structure constructed by the
    # TreeBuilder. The tree structure is used for predictions and
    # feature importances.

    # Input/Output layout
    cdef public intp_t n_features        # Number of features in X
    cdef intp_t* n_classes               # Number of classes in y[:, k]
    cdef public intp_t n_outputs         # Number of outputs in y
    cdef public intp_t max_n_classes     # max(n_classes)

    # FIXME: change to uint8_t: but the error it triggers might be a Cython bug
    cdef intp_t* is_categorical            # Shape (n_features,)

    # Inner structures: values are stored separately from node structure,
    # since size is determined at runtime.
    cdef public intp_t max_depth         # Max depth of the tree
    cdef public intp_t node_count        # Counter for node IDs
    cdef public intp_t capacity          # Capacity of tree, in terms of nodes
    cdef Node* nodes                     # Array of nodes
    cdef float64_t* value                # (capacity, n_outputs, max_n_classes) array of values
    cdef intp_t value_stride             # = n_outputs * max_n_classes

    # Methods
    cdef intp_t _add_node(self, intp_t parent, bint is_left, bint is_leaf,
                          intp_t feature, float64_t threshold, uint64_t cat_split,
                          float64_t impurity, intp_t n_node_samples,
                          float64_t weighted_n_node_samples,
                          uint8_t missing_go_to_left) except -1 nogil
    cdef int _resize(self, intp_t capacity) except -1 nogil
    cdef int _resize_c(self, intp_t capacity=*) except -1 nogil

    cdef cnp.ndarray _get_value_ndarray(self)
    cdef cnp.ndarray _get_node_ndarray(self)

    cpdef cnp.ndarray predict(self, object X)

    cpdef cnp.ndarray apply(self, object X)
    cdef cnp.ndarray _apply_dense(self, object X)
    cdef cnp.ndarray _apply_sparse_csr(self, object X)

    cpdef object decision_path(self, object X)
    cdef object _decision_path_dense(self, object X)
    cdef object _decision_path_sparse_csr(self, object X)

    cpdef compute_node_depths(self)
    cpdef compute_feature_importances(self, normalize=*)


# =============================================================================
# Tree builder
# =============================================================================

cdef class TreeBuilder:
    # The TreeBuilder recursively builds a Tree object from training samples,
    # using a Splitter object for splitting internal nodes and assigning
    # values to leaves.
    #
    # This class controls the various stopping criteria and the node splitting
    # evaluation order, e.g. depth-first or best-first.

    cdef Splitter splitter              # Splitting algorithm

    cdef intp_t min_samples_split       # Minimum number of samples in an internal node
    cdef intp_t min_samples_leaf        # Minimum number of samples in a leaf
    cdef float64_t min_weight_leaf         # Minimum weight in a leaf
    cdef intp_t max_depth               # Maximal tree depth
    cdef float64_t min_impurity_decrease   # Impurity threshold for early stopping

    cpdef build(
        self,
        Tree tree,
        object X,
        const float64_t[:, ::1] y,
        const float64_t[:] sample_weight=*,
        const uint8_t[::1] missing_values_in_feature_mask=*,
    )

    cdef _check_input(
        self,
        object X,
        const float64_t[:, ::1] y,
        const float64_t[:] sample_weight,
    )


# =============================================================================
# Tree pruning
# =============================================================================

# The private function allows any external caller to prune the tree and return
# a new tree with the pruned nodes. The pruned tree is a new tree object.
#
# .. warning:: this function is not backwards compatible and may change without
#              notice.
cdef void _build_pruned_tree(
    Tree tree,  # OUT
    Tree orig_tree,
    const uint8_t[:] leaves_in_subtree,
    intp_t capacity
)<|MERGE_RESOLUTION|>--- conflicted
+++ resolved
@@ -6,32 +6,13 @@
 import numpy as np
 cimport numpy as cnp
 
-<<<<<<< HEAD
-from ..utils._typedefs cimport (
+from sklearn.utils._typedefs cimport (
     float32_t, float64_t, intp_t, int32_t, uint8_t, uint32_t, uint64_t
 )
 
-from ._splitter cimport Splitter
-from ._splitter cimport SplitRecord
-from ._utils cimport Node, SplitValue
-=======
-from sklearn.utils._typedefs cimport float32_t, float64_t, intp_t, int32_t, uint8_t, uint32_t
-
 from sklearn.tree._splitter cimport Splitter
 from sklearn.tree._splitter cimport SplitRecord
-
-cdef struct Node:
-    # Base storage structure for the nodes in a Tree object
-
-    intp_t left_child                    # id of the left child of the node
-    intp_t right_child                   # id of the right child of the node
-    intp_t feature                       # Feature used for splitting the node
-    float64_t threshold                  # Threshold value at the node
-    float64_t impurity                   # Impurity of the node (i.e., the value of the criterion)
-    intp_t n_node_samples                # Number of samples at the node
-    float64_t weighted_n_node_samples    # Weighted number of samples at the node
-    uint8_t missing_go_to_left     # Whether features have missing values
->>>>>>> 10da5ef8
+from sklearn.tree._utils cimport Node, SplitValue
 
 
 cdef struct ParentInfo:
