# Authors: The scikit-learn developers
# SPDX-License-Identifier: BSD-3-Clause

from libc.stdlib cimport free
from libc.string cimport memset

import numpy as np
from scipy.sparse import issparse

from sklearn.utils._typedefs cimport float32_t, float64_t, intp_t, int32_t, uint8_t
# Note: _tree uses cimport numpy, cnp.import_array, so we need to include
# numpy headers in the build configuration of this extension
<<<<<<< HEAD
from ..tree._tree cimport Tree
from ..tree._utils cimport Node, safe_realloc
=======
from sklearn.tree._tree cimport Node
from sklearn.tree._tree cimport Tree
from sklearn.tree._utils cimport safe_realloc
>>>>>>> 10da5ef8


# no namespace lookup for numpy dtype and array creation
from numpy import zeros as np_zeros


# constant to mark tree leafs
cdef intp_t TREE_LEAF = -1

cdef void _predict_regression_tree_inplace_fast_dense(
    const float32_t[:, ::1] X,
    Node* root_node,
    double *value,
    double scale,
    Py_ssize_t k,
    float64_t[:, :] out
) noexcept nogil:
    """Predicts output for regression tree and stores it in ``out[i, k]``.

    This function operates directly on the data arrays of the tree
    data structures. This is 5x faster than the variant above because
    it allows us to avoid buffer validation.

    The function assumes that the ndarray that wraps ``X`` is
    c-continuous.

    Parameters
    ----------
    X : float32_t 2d memory view
        The memory view on the data ndarray of the input ``X``.
        Assumes that the array is c-continuous.
    root_node : tree Node pointer
        Pointer to the main node array of the :class:``sklearn.tree.Tree``.
    value : np.float64_t pointer
        The pointer to the data array of the ``value`` array attribute
        of the :class:``sklearn.tree.Tree``.
    scale : double
        A constant to scale the predictions.
    k : int
        The index of the tree output to be predicted. Must satisfy
        0 <= ``k`` < ``K``.
    out : memory view on array of type np.float64_t
        The data array where the predictions are stored.
        ``out`` is assumed to be a two-dimensional array of
        shape ``(n_samples, K)``.
    """
    cdef intp_t n_samples = X.shape[0]
    cdef Py_ssize_t i
    cdef Node *node
    for i in range(n_samples):
        node = root_node
        # While node not a leaf
        while node.left_child != TREE_LEAF:
            if X[i, node.feature] <= node.threshold:
                node = root_node + node.left_child
            else:
                node = root_node + node.right_child
        out[i, k] += scale * value[node - root_node]


def _predict_regression_tree_stages_sparse(
    object[:, :] estimators,
    object X,
    double scale,
    float64_t[:, :] out
):
    """Predicts output for regression tree inplace and adds scaled value to ``out[i, k]``.

    The function assumes that the ndarray that wraps ``X`` is csr_matrix.
    """
    cdef const float32_t[::1] X_data = X.data
    cdef const int32_t[::1] X_indices = X.indices
    cdef const int32_t[::1] X_indptr = X.indptr

    cdef intp_t n_samples = X.shape[0]
    cdef intp_t n_features = X.shape[1]
    cdef intp_t n_stages = estimators.shape[0]
    cdef intp_t n_outputs = estimators.shape[1]

    # Indices and temporary variables
    cdef intp_t sample_i
    cdef intp_t feature_i
    cdef intp_t stage_i
    cdef intp_t output_i
    cdef Node *root_node = NULL
    cdef Node *node = NULL
    cdef double *value = NULL

    cdef Tree tree
    cdef Node** nodes = NULL
    cdef double** values = NULL
    safe_realloc(&nodes, n_stages * n_outputs)
    safe_realloc(&values, n_stages * n_outputs)
    for stage_i in range(n_stages):
        for output_i in range(n_outputs):
            tree = estimators[stage_i, output_i].tree_
            nodes[stage_i * n_outputs + output_i] = tree.nodes
            values[stage_i * n_outputs + output_i] = tree.value

    # Initialize auxiliary data-structure
    cdef float32_t feature_value = 0.
    cdef float32_t* X_sample = NULL

    # feature_to_sample as a data structure records the last seen sample
    # for each feature; functionally, it is an efficient way to identify
    # which features are nonzero in the present sample.
    cdef intp_t* feature_to_sample = NULL

    safe_realloc(&X_sample, n_features)
    safe_realloc(&feature_to_sample, n_features)

    memset(feature_to_sample, -1, n_features * sizeof(intp_t))

    # Cycle through all samples
    for sample_i in range(n_samples):
        for feature_i in range(X_indptr[sample_i], X_indptr[sample_i + 1]):
            feature_to_sample[X_indices[feature_i]] = sample_i
            X_sample[X_indices[feature_i]] = X_data[feature_i]

        # Cycle through all stages
        for stage_i in range(n_stages):
            # Cycle through all trees
            for output_i in range(n_outputs):
                root_node = nodes[stage_i * n_outputs + output_i]
                value = values[stage_i * n_outputs + output_i]
                node = root_node

                # While node not a leaf
                while node.left_child != TREE_LEAF:
                    # ... and node.right_child != TREE_LEAF:
                    if feature_to_sample[node.feature] == sample_i:
                        feature_value = X_sample[node.feature]
                    else:
                        feature_value = 0.

                    if feature_value <= node.threshold:
                        node = root_node + node.left_child
                    else:
                        node = root_node + node.right_child
                out[sample_i, output_i] += scale * value[node - root_node]

    # Free auxiliary arrays
    free(X_sample)
    free(feature_to_sample)
    free(nodes)
    free(values)


def predict_stages(
    object[:, :] estimators,
    object X,
    double scale,
    float64_t[:, :] out
):
    """Add predictions of ``estimators`` to ``out``.

    Each estimator is scaled by ``scale`` before its prediction
    is added to ``out``.
    """
    cdef Py_ssize_t i
    cdef Py_ssize_t k
    cdef Py_ssize_t n_estimators = estimators.shape[0]
    cdef Py_ssize_t K = estimators.shape[1]
    cdef Tree tree

    if issparse(X):
        if X.format != 'csr':
            raise ValueError("When X is a sparse matrix, a CSR format is"
                             " expected, got {!r}".format(type(X)))
        _predict_regression_tree_stages_sparse(
            estimators=estimators, X=X, scale=scale, out=out
        )
    else:
        if not isinstance(X, np.ndarray) or np.isfortran(X):
            raise ValueError(f"X should be C-ordered np.ndarray, got {type(X)}")

        for i in range(n_estimators):
            for k in range(K):
                tree = estimators[i, k].tree_

                # avoid buffer validation by casting to ndarray
                # and get data pointer
                # need brackets because of casting operator priority
                _predict_regression_tree_inplace_fast_dense(
                    X=X,
                    root_node=tree.nodes,
                    value=tree.value,
                    scale=scale,
                    k=k,
                    out=out
                )
                # out[:, k] += scale * tree.predict(X).ravel()


def predict_stage(
    object[:, :] estimators,
    int stage,
    object X,
    double scale,
    float64_t[:, :] out
):
    """Add predictions of ``estimators[stage]`` to ``out``.

    Each estimator in the stage is scaled by ``scale`` before
    its prediction is added to ``out``.
    """
    return predict_stages(
        estimators=estimators[stage:stage + 1], X=X, scale=scale, out=out
    )


def _random_sample_mask(
    intp_t n_total_samples,
    intp_t n_total_in_bag,
    random_state
):
    """Create a random sample mask where ``n_total_in_bag`` elements are set.

    Parameters
    ----------
    n_total_samples : int
        The length of the resulting mask.

    n_total_in_bag : int
        The number of elements in the sample mask which are set to 1.

    random_state : RandomState
        A numpy ``RandomState`` object.

    Returns
    -------
    sample_mask : np.ndarray, shape=[n_total_samples]
        An ndarray where ``n_total_in_bag`` elements are set to ``True``
        the others are ``False``.
    """
    cdef float64_t[::1] rand = random_state.uniform(size=n_total_samples)
    cdef uint8_t[::1] sample_mask = np_zeros((n_total_samples,), dtype=bool)

    cdef intp_t n_bagged = 0
    cdef intp_t i = 0

    for i in range(n_total_samples):
        if rand[i] * (n_total_samples - i) < (n_total_in_bag - n_bagged):
            sample_mask[i] = 1
            n_bagged += 1

    return sample_mask.base<|MERGE_RESOLUTION|>--- conflicted
+++ resolved
@@ -10,14 +10,9 @@
 from sklearn.utils._typedefs cimport float32_t, float64_t, intp_t, int32_t, uint8_t
 # Note: _tree uses cimport numpy, cnp.import_array, so we need to include
 # numpy headers in the build configuration of this extension
-<<<<<<< HEAD
-from ..tree._tree cimport Tree
-from ..tree._utils cimport Node, safe_realloc
-=======
-from sklearn.tree._tree cimport Node
 from sklearn.tree._tree cimport Tree
+from sklearn.tree._utils cimport Node
 from sklearn.tree._utils cimport safe_realloc
->>>>>>> 10da5ef8
 
 
 # no namespace lookup for numpy dtype and array creation
