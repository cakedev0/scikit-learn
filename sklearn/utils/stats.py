# Authors: The scikit-learn developers
# SPDX-License-Identifier: BSD-3-Clause

from sklearn.utils._array_api import (
    _find_matching_floating_dtype,
    get_namespace_and_device,
)


def _weighted_percentile(
    array, sample_weight, percentile_rank=50, average=False, xp=None
):
    """Compute the weighted percentile.

    Implement an array API compatible (weighted version) of NumPy's 'inverted_cdf'
    method when `average=False` (default) and 'averaged_inverted_cdf' when
    `average=True`.

    For an array ordered by increasing values, when the percentile lies exactly on a
    data point:

    * 'inverted_cdf' takes the exact data point.
    * 'averaged_inverted_cdf' takes the average of the exact data point and the one
      above it (this means it gives the same result as `median` for unit weights).

    E.g., for the array [1, 2, 3, 4] the percentile rank at each data point would
    be [25, 50, 75, 100]. Percentile rank 50 lies on '2'. 'average_inverted_cdf'
    computes the average of '2' and '3', making it 'symmetrical' because if you
    reverse the array, rank 50 would fall on '3'. It also matches 'median'.
    On the other hand, 'inverted_cdf', which does not satisfy the symmetry property,
    would give '2'.

    When the requested percentile lies between two data points, both methods return
    the higher data point.
    E.g., for the array [1, 2, 3, 4, 5] the percentile rank at each data point would
    be [20, 40, 60, 80, 100]. Percentile rank 50, lies between '2' and '3'. Taking the
    higher data point is symmetrical because if you reverse the array, 50 would lie
    between '4' and '3'. Both methods match median in this case.

    If `array` is a 2D array, the `values` are selected along axis 0.

    `NaN` values are ignored by setting their weights to 0. If `array` is 2D, this
    is done in a column-isolated manner: a `NaN` in the second column, does not impact
    the percentile computed for the first column even if `sample_weight` is 1D.

        .. versionchanged:: 0.24
            Accepts 2D `array`.

        .. versionchanged:: 1.7
            Supports handling of `NaN` values.

        .. versionchanged:: 1.8
            Supports `average`, which calculates percentile using the
            "averaged_inverted_cdf" method.

    Parameters
    ----------
    array : 1D or 2D array
        Values to take the weighted percentile of.

    sample_weight: 1D or 2D array
        Weights for each value in `array`. Must be same shape as `array` or of shape
        `(array.shape[0],)`.

    percentile_rank: scalar or 1D array, default=50
        The probability level(s) of the percentile(s) to compute, in percent. Must be
        between 0 and 100. If a 1D array, computes multiple percentiles.

    average : bool, default=False
        If `True`, uses the "averaged_inverted_cdf" quantile method, otherwise
        defaults to "inverted_cdf". "averaged_inverted_cdf" is symmetrical with
        unit `sample_weight`, such that the total of `sample_weight` below or equal to
        `_weighted_percentile(percentile_rank)` is the same as the total of
        `sample_weight` above or equal to `_weighted_percentile(100-percentile_rank)`.
        This symmetry is not guaranteed with non-unit weights.

    xp : array_namespace, default=None
        The standard-compatible namespace for `array`. Default: infer.

    Returns
    -------
    percentile : scalar, 1D array, or 2D array
        Weighted percentile at the requested probability level(s).
        If `array` is 1D and `percentile_rank` is scalar, returns a scalar.
        If `array` is 2D and `percentile_rank` is scalar, returns a 1D array
            of shape `(array.shape[1],)`
        If `array` is 1D and `percentile_rank` is 1D, returns a 1D array
            of shape `(percentile_rank.shape[0],)`
        If `array` is 2D and `percentile_rank` is 1D, returns a 2D array
            of shape `(array.shape[1], percentile_rank.shape[0])`
    """
    xp, _, device = get_namespace_and_device(array)
    # `sample_weight` should follow `array` for dtypes
    # XXX: ^ why? Also: why floating dtype? (is this really floating, I don't think so)
    floating_dtype = _find_matching_floating_dtype(array, xp=xp)
    array = xp.asarray(array, dtype=floating_dtype, device=device)
    sample_weight = xp.asarray(sample_weight, dtype=floating_dtype, device=device)
    percentile_rank = xp.asarray(percentile_rank, dtype=floating_dtype, device=device)

    n_dim = array.ndim
    if n_dim == 0:
        return array
    if array.ndim == 1:
        array = xp.reshape(array, (-1, 1))
<<<<<<< HEAD
=======
    # When sample_weight 1D, repeat for each array.shape[1]
    if array.shape != sample_weight.shape and array.shape[0] == sample_weight.shape[0]:
        sample_weight = xp.tile(sample_weight, (array.shape[1], 1)).T
    # Sort `array` and `sample_weight` along axis=0:
    sorted_idx = xp.argsort(array, axis=0, stable=False)
    sorted_weights = xp.take_along_axis(sample_weight, sorted_idx, axis=0)

    # Set NaN values in `sample_weight` to 0. Only perform this operation if NaN
    # values present to avoid temporary allocations of size `(n_samples, n_features)`.
>>>>>>> 0e18b96f
    n_features = array.shape[1]

    n_dim_percentile = percentile_rank.ndim
    if n_dim_percentile == 0:
        percentile_rank = xp.reshape(percentile_rank, (1,))
    if xp.any(percentile_rank[1:] < percentile_rank[:-1]):
        raise ValueError("percentile_rank must be non-decreasing")

    q = percentile_rank / 100
    n_percentiles = percentile_rank.shape[0]
    result = xp.empty((n_features, n_percentiles), dtype=floating_dtype)

    # Compute weighted percentiles for each feature (column)
    for feature_idx in range(n_features):
        x = array[..., feature_idx]
        # Ignore NaN values by masking them out
        mask_not_nan = ~xp.isnan(x)
        x = x[mask_not_nan]
        if x.shape[0] == 0:
            # If all values are NaN, return NaN for this feature
            result[feature_idx, ...] = xp.nan
            continue
        # Select weights for non-NaN values
        w = (
            sample_weight[..., feature_idx][mask_not_nan]
            if sample_weight.ndim == 2
            else sample_weight[mask_not_nan]
        )
        # Ignore zero weights
        mask_nz = w != 0
        has_zero = not xp.all(mask_nz)
        if has_zero:
            w = w[mask_nz]
        weights_sum = xp.sum(w)
        if weights_sum == 0:
            # If all weights are zero, return max value (consistent with NaN handling)
            result[feature_idx, ...] = xp.max(x)
            continue
        if has_zero:
            x = x[mask_nz]
        # Recursively compute weighted percentiles using partitioning
        w_sorted = False
        if not hasattr(xp, "argpartition"):
            x_sorter = xp.argsort(x, stable=False)
            w = w[x_sorter]
            x = x[x_sorter]
            w_sorted = True
        _weighted_percentile_inner(
            x,
            w,
            target_sums=weights_sum * q,
            out=result[feature_idx, ...],
            average=average,
            w_sorted=w_sorted,
            xp=xp,
        )

    if n_dim_percentile == 0:
        result = result[..., 0]

    return result[0] if n_dim == 1 else result


def _weighted_percentile_inner(x, w, target_sums, out, average, w_sorted, xp):
    n = x.shape[0]
    if n == 1:
        out[:] = x
        return
    i = n // 2
    if w_sorted:
        w_left = w[:i]
        x_left = x[:i]
        w_right = w[i:]
        x_right = x[i:]
    else:
        partitioner = xp.argpartition(x, i)
        w_left = w[partitioner[:i]]
        x_left = w_right = x_right = None
    sum_left = xp.sum(w_left)
    j = xp.searchsorted(target_sums, sum_left)
    target_sums[j:] -= sum_left
    if j > 0:
        # some quantiles are to be found on the left side of the partition
        x_left = x[partitioner[:i]] if x_left is None else x_left
        _weighted_percentile_inner(
            x_left, w_left, target_sums[:j], out[:j], average, w_sorted, xp
        )
    if j >= target_sums.shape[0]:
        return
    zero = xp.sum(target_sums[:0])
    # ^ array API needs an array as argument for searchsorted
    idx_0 = xp.searchsorted(target_sums[j:], zero, side="right")
    if idx_0 > 0:
        # some quantiles are precisely at the index of the partition
        x_left = x[partitioner[:i]] if x_left is None else x_left
        x_right = x[partitioner[i:]] if x_right is None else x_right
        out[j : j + idx_0] = (
            (xp.max(x_left) + xp.min(x_right)) / 2 if average else xp.max(x_left)
        )
        j += idx_0
    if j < target_sums.shape[0]:
        # some quantiles are to be found on the right side of the partition
        x_right = x[partitioner[i:]] if x_right is None else x_right
        w_right = w[partitioner[i:]] if w_right is None else w_right
        _weighted_percentile_inner(
            x_right, w_right, target_sums[j:], out[j:], average, w_sorted, xp
        )<|MERGE_RESOLUTION|>--- conflicted
+++ resolved
@@ -102,20 +102,8 @@
         return array
     if array.ndim == 1:
         array = xp.reshape(array, (-1, 1))
-<<<<<<< HEAD
-=======
-    # When sample_weight 1D, repeat for each array.shape[1]
-    if array.shape != sample_weight.shape and array.shape[0] == sample_weight.shape[0]:
-        sample_weight = xp.tile(sample_weight, (array.shape[1], 1)).T
-    # Sort `array` and `sample_weight` along axis=0:
-    sorted_idx = xp.argsort(array, axis=0, stable=False)
-    sorted_weights = xp.take_along_axis(sample_weight, sorted_idx, axis=0)
-
-    # Set NaN values in `sample_weight` to 0. Only perform this operation if NaN
-    # values present to avoid temporary allocations of size `(n_samples, n_features)`.
->>>>>>> 0e18b96f
+
     n_features = array.shape[1]
-
     n_dim_percentile = percentile_rank.ndim
     if n_dim_percentile == 0:
         percentile_rank = xp.reshape(percentile_rank, (1,))
